using Nanook.GrindCore;
using System.Runtime.InteropServices;
using System;
using Nanook.GrindCore.DeflateZLib;

namespace Nanook.GrindCore
{
    internal static partial class Interop
    {
        /// <summary>
        /// ZLib stream descriptor data structure
        /// Do not construct instances of <code>ZStream</code> explicitly.
        /// Always use <code>ZLibNative.DN8_ZLib_v1_3_1_DeflateInit2_</code> or <code>ZLibNative.InflateInit2_</code> instead.
<<<<<<< HEAD
        /// Those methods will wrap this structure into a <code>SafeHandle</code> and thus make sure that it is always disposed correctly.
=======
        /// Those methods will wrap this structure into a <code>SafeHandle</code> and thus make sure that it is always _disposed correctly.
>>>>>>> 2dc55f03
        /// </summary>
        [StructLayout(LayoutKind.Sequential, CharSet = CharSet.Ansi)]
        internal struct ZStream
        {
            internal IntPtr nextIn;  //Bytef    *next_in;  /* next input byte */
            internal IntPtr nextOut; //Bytef    *next_out; /* next output byte should be put there */

            internal IntPtr msg;     //char     *msg;      /* last error message, NULL if no error */

            private readonly IntPtr internalState;    //internal state that is not visible to managed code

            internal uint availIn;   //uInt     avail_in;  /* number of bytes available at next_in */
            internal uint availOut;  //uInt     avail_out; /* remaining free space at next_out */
        }

        internal static unsafe partial class ZLib
        {
            // This is the NULL pointer for using with ZLib pointers;
            // we prefer it to IntPtr.Zero to mimic the definition of Z_NULL in zlib.h:
            internal static readonly IntPtr ZNullPtr = IntPtr.Zero;

            public enum FlushCode : int
            {
                NoFlush = 0,
                SyncFlush = 2,
                Finish = 4,
                Block = 5
            }

            public enum ErrorCode : int
            {
                Ok = 0,
                StreamEnd = 1,
                StreamError = -2,
                DataError = -3,
                MemError = -4,
                BufError = -5,
                VersionError = -6
            }

            /// <summary>
            /// <p>ZLib can accept any integer value between 0 and 9 (inclusive) as a valid compression level parameter:
            /// 1 gives best speed, 9 gives best compression, 0 gives no compression at all (the input data is simply copied a block at a time).
            /// <code>CompressionLevel.DefaultCompression</code> = -1 requests a default compromise between speed and compression
            /// (currently equivalent to level 6).</p>
            ///
            /// <p><strong>How to choose a compression level:</strong></p>
            ///
            /// <p>The names <code>NoCompression</code>, <code>BestSpeed</code>, <code>DefaultCompression</code>, <code>BestCompression</code> are taken over from
            /// the corresponding ZLib definitions, which map to our public NoCompression, Fastest, Optimal, and SmallestSize respectively.</p>
            /// <p><em>Optimal Compression:</em></p>
            /// <p><code>ZLibNative.CompressionLevel compressionLevel = ZLibNative.CompressionLevel.DefaultCompression;</code> <br />
            ///    <code>int windowBits = 15;  // or -15 if no headers required</code> <br />
            ///    <code>int memLevel = 8;</code> <br />
            ///    <code>ZLibNative.CompressionStrategy strategy = ZLibNative.CompressionStrategy.DefaultStrategy;</code> </p>
            ///
            ///<p><em>Fastest compression:</em></p>
            ///<p><code>ZLibNative.CompressionLevel compressionLevel = ZLibNative.CompressionLevel.BestSpeed;</code> <br />
            ///   <code>int windowBits = 15;  // or -15 if no headers required</code> <br />
            ///   <code>int memLevel = 8; </code> <br />
            ///   <code>ZLibNative.CompressionStrategy strategy = ZLibNative.CompressionStrategy.DefaultStrategy;</code> </p>
            ///
            /// <p><em>No compression (even faster, useful for data that cannot be compressed such some image formats):</em></p>
            /// <p><code>ZLibNative.CompressionLevel compressionLevel = ZLibNative.CompressionLevel.NoCompression;</code> <br />
            ///    <code>int windowBits = 15;  // or -15 if no headers required</code> <br />
            ///    <code>int memLevel = 7;</code> <br />
            ///    <code>ZLibNative.CompressionStrategy strategy = ZLibNative.CompressionStrategy.DefaultStrategy;</code> </p>
            ///
            /// <p><em>Smallest Size Compression:</em></p>
            /// <p><code>ZLibNative.CompressionLevel compressionLevel = ZLibNative.CompressionLevel.BestCompression;</code> <br />
            ///    <code>int windowBits = 15;  // or -15 if no headers required</code> <br />
            ///    <code>int memLevel = 8;</code> <br />
            ///    <code>ZLibNative.CompressionStrategy strategy = ZLibNative.CompressionStrategy.DefaultStrategy;</code> </p>
            /// </summary>
            public enum CompressionLevel : int
            {
                NoCompression = 0,
                Level1 = 1,
                Level2 = 2,
                Level3 = 3,
                Level4 = 4,
                Level5 = 5,
                Level6 = 6,
                Level7 = 7,
                Level8 = 8,
                Level9 = 9,
                BestSpeed = Level1,
                DefaultCompression = -1,
                BestCompression = Level9
            }

            /// <summary>
            /// <p><strong>From the ZLib manual:</strong></p>
            /// <p><code>CompressionStrategy</code> is used to tune the compression algorithm.<br />
            /// Use the value <code>DefaultStrategy</code> for normal data, <code>Filtered</code> for data produced by a filter (or predictor),
            /// <code>HuffmanOnly</code> to force Huffman encoding only (no string match), or <code>Rle</code> to limit match distances to one
            /// (run-length encoding). Filtered data consists mostly of small values with a somewhat random distribution. In this case, the
            /// compression algorithm is tuned to compress them better. The effect of <code>Filtered</code> is to force more Huffman coding and]
            /// less string matching; it is somewhat intermediate between <code>DefaultStrategy</code> and <code>HuffmanOnly</code>.
            /// <code>Rle</code> is designed to be almost as fast as <code>HuffmanOnly</code>, but give better compression for PNG image data.
            /// The strategy parameter only affects the compression ratio but not the correctness of the compressed output even if it is not set
            /// appropriately. <code>Fixed</code> prevents the use of dynamic Huffman codes, allowing for a simpler decoder for special applications.</p>
            ///
            /// <p><strong>For .NET Framework use:</strong></p>
            /// <p>We have investigated compression scenarios for a bunch of different frequently occurring compression data and found that in all
            /// cases we investigated so far, <code>DefaultStrategy</code> provided best results</p>
            /// <p>See also: How to choose a compression level (in comments to <code>CompressionLevel</code>.</p>
            /// </summary>
            public enum CompressionStrategy : int
            {
                DefaultStrategy = 0,
                Filtered = 0,
                HuffmanOnly = 2,
                Rle = 3,
                Fixed = 4,
            }

            /// <summary>
            /// In version 1.2.3, ZLib provides on the <code>Deflated</code>-<code>CompressionMethod</code>.
            /// </summary>
            public enum CompressionMethod : int
            {
                Deflated = 8
            }

            /// <summary>
            /// <p><strong>From the ZLib manual:</strong></p>
            /// <p>ZLib's <code>windowBits</code> parameter is the base two logarithm of the window size (the size of the history buffer).
            /// It should be in the range 8..15 for this version of the library. Larger values of this parameter result in better compression
            /// at the expense of memory usage. The default value is 15 if deflateInit is used instead.<br /></p>
            /// <strong>Note</strong>:
            /// <code>windowBits</code> can also be -8..-15 for raw deflate. In this case, -windowBits determines the window size.
            /// <code>Deflate</code> will then generate raw deflate data with no ZLib header or trailer, and will not compute an adler32 check value.<br />
            /// <p>See also: How to choose a compression level (in comments to <code>CompressionLevel</code>.</p>
            /// </summary>
            public const int Deflate_DefaultWindowBits = -15; // Legal values are 8..15 and -8..-15. 15 is the window size,
                                                              // negative val causes deflate to produce raw deflate data (no zlib header).

            /// <summary>
            /// <p><strong>From the ZLib manual:</strong></p>
            /// <p>ZLib's <code>windowBits</code> parameter is the base two logarithm of the window size (the size of the history buffer).
            /// It should be in the range 8..15 for this version of the library. Larger values of this parameter result in better compression
            /// at the expense of memory usage. The default value is 15 if deflateInit is used instead.<br /></p>
            /// </summary>
            public const int ZLib_DefaultWindowBits = 15;

            /// <summary>
            /// <p>Zlib's <code>windowBits</code> parameter is the base two logarithm of the window size (the size of the history buffer).
            /// For GZip header encoding, <code>windowBits</code> should be equal to a value between 8..15 (to specify Window Size) added to
            /// 16. The range of values for GZip encoding is therefore 24..31.
            /// <strong>Note</strong>:
            /// The GZip header will have no file name, no extra data, no comment, no modification time (set to zero), no header crc, and
            /// the operating system will be set based on the OS that the ZLib library was compiled to. <code>ZStream.adler</code>
            /// is a crc32 instead of an adler32.</p>
            /// </summary>
            public const int GZip_DefaultWindowBits = 31;

            /// <summary>
            /// <p><strong>From the ZLib manual:</strong></p>
            /// <p>The <code>memLevel</code> parameter specifies how much memory should be allocated for the internal compression state.
            /// <code>memLevel</code> = 1 uses minimum memory but is slow and reduces compression ratio; <code>memLevel</code> = 9 uses maximum
            /// memory for optimal speed. The default value is 8.</p>
            /// <p>See also: How to choose a compression level (in comments to <code>CompressionLevel</code>.</p>
            /// </summary>
            public const int Deflate_DefaultMemLevel = 8;     // Memory usage by deflate. Legal range: [1..9]. 8 is ZLib default.
                                                              // More is faster and better compression with more memory usage.
            public const int Deflate_NoCompressionMemLevel = 7;

            public const byte GZip_Header_ID1 = 31;
            public const byte GZip_Header_ID2 = 139;

            /**
             * Do not remove the nested typing of types inside of <code>Nanook.GrindCore.ZLibNative</code>.
             * This was done on purpose to:
             *
             * - Achieve the right encapsulation in a situation where <code>ZLibNative</code> may be compiled division-wide
             *   into different assemblies that wish to consume <code>Nanook.GrindCore.Native</code>. Since <code>internal</code>
             *   scope is effectively like <code>public</code> scope when compiling <code>ZLibNative</code> into a higher
             *   level assembly, we need a combination of inner types and <code>private</code>-scope members to achieve
             *   the right encapsulation.
             *
             * - Achieve late dynamic loading of <code>Nanook.GrindCore.Native.dll</code> at the right time.
             *   The native assembly will not be loaded unless it is actually used since the loading is performed by a static
             *   constructor of an inner type that is not directly referenced by user code.
             *
             *   In Dev12 we would like to create a proper feature for loading native assemblies from user-specified
             *   directories in order to PInvoke into them. This would preferably happen in the native interop/PInvoke
             *   layer; if not we can add a Framework level feature.
             */


            [DllImport(Libraries.GrindCoreLib, EntryPoint = "DN8_ZLib_v1_3_1_DeflateInit2_")]
            internal static extern ErrorCode DN8_ZLib_v1_3_1_DeflateInit2_(
                Interop.ZStream* stream,
                CompressionLevel level,
                CompressionMethod method,
                int windowBits,
                int memLevel,
                CompressionStrategy strategy);

            [DllImport(Libraries.GrindCoreLib, EntryPoint = "DN8_ZLib_v1_3_1_Deflate")]
            internal static extern ErrorCode DN8_ZLib_v1_3_1_Deflate(Interop.ZStream* stream, FlushCode flush);

            [DllImport(Libraries.GrindCoreLib, EntryPoint = "DN8_ZLib_v1_3_1_DeflateEnd")]
            internal static extern ErrorCode DN8_ZLib_v1_3_1_DeflateEnd(Interop.ZStream* stream);

            [DllImport(Libraries.GrindCoreLib, EntryPoint = "DN8_ZLib_v1_3_1_InflateInit2_")]
            internal static extern ErrorCode DN8_ZLib_v1_3_1_InflateInit2_(Interop.ZStream* stream, int windowBits);

            [DllImport(Libraries.GrindCoreLib, EntryPoint = "DN8_ZLib_v1_3_1_Inflate")]
            internal static extern ErrorCode DN8_ZLib_v1_3_1_Inflate(Interop.ZStream* stream, FlushCode flush);

            [DllImport(Libraries.GrindCoreLib, EntryPoint = "DN8_ZLib_v1_3_1_InflateEnd")]
            internal static extern ErrorCode DN8_ZLib_v1_3_1_InflateEnd(Interop.ZStream* stream);

            [DllImport(Libraries.GrindCoreLib, EntryPoint = "DN8_ZLib_v1_3_1_Crc32")]
            internal static extern uint DN8_ZLib_v1_3_1_crc32(uint crc, byte* buffer, int len);

            [DllImport(Libraries.GrindCoreLib, EntryPoint = "DN8_ZLib_v1_3_1_Compress")]
            internal static extern int DN8_ZLib_v1_3_1_Compress(
                byte* dest,
                ref uint destLen,
                byte* source,
                uint sourceLen);

            [DllImport(Libraries.GrindCoreLib, EntryPoint = "DN8_ZLib_v1_3_1_Compress2")]
            internal static extern int DN8_ZLib_v1_3_1_Compress2(
                byte* dest,
                ref uint destLen,
                byte* source,
                uint sourceLen,
                int level);

            [DllImport(Libraries.GrindCoreLib, EntryPoint = "DN8_ZLib_v1_3_1_Compress3")]
            internal static extern int DN8_ZLib_v1_3_1_Compress3(
                byte* dest,
                ref uint destLen,
                byte* source,
                uint sourceLen,
                int level,
                int windowBits,
                int memLevel,
                int strategy);

            [DllImport(Libraries.GrindCoreLib, EntryPoint = "DN8_ZLib_v1_3_1_Uncompress")]
            internal static extern int DN8_ZLib_v1_3_1_Uncompress(
                byte* dest,
                ref uint destLen,
                byte* source,
                uint sourceLen);

            [DllImport(Libraries.GrindCoreLib, EntryPoint = "DN8_ZLib_v1_3_1_Uncompress2")]
            internal static extern int DN8_ZLib_v1_3_1_Uncompress2(
                byte* dest,
                ref uint destLen,
                byte* source,
                ref uint sourceLen);

            [DllImport(Libraries.GrindCoreLib, EntryPoint = "DN8_ZLib_v1_3_1_Uncompress3")]
            internal static extern int DN8_ZLib_v1_3_1_Uncompress3(
                byte* dest,
                ref uint destLen,
                byte* source,
                ref uint sourceLen);


            [DllImport(Libraries.GrindCoreLib, EntryPoint = "DN9_ZLibNg_v2_2_1_DeflateInit2_")]
            internal static extern ErrorCode DN9_ZLibNg_v2_2_1_DeflateInit2_(
                Interop.ZStream* stream,
                CompressionLevel level,
                CompressionMethod method,
                int windowBits,
                int memLevel,
                CompressionStrategy strategy);

            [DllImport(Libraries.GrindCoreLib, EntryPoint = "DN9_ZLibNg_v2_2_1_Deflate")]
            internal static extern ErrorCode DN9_ZLibNg_v2_2_1_Deflate(Interop.ZStream* stream, FlushCode flush);

            [DllImport(Libraries.GrindCoreLib, EntryPoint = "DN9_ZLibNg_v2_2_1_DeflateEnd")]
            internal static extern ErrorCode DN9_ZLibNg_v2_2_1_DeflateEnd(Interop.ZStream* stream);

            [DllImport(Libraries.GrindCoreLib, EntryPoint = "DN9_ZLibNg_v2_2_1_InflateInit2_")]
            internal static extern ErrorCode DN9_ZLibNg_v2_2_1_InflateInit2_(Interop.ZStream* stream, int windowBits);

            [DllImport(Libraries.GrindCoreLib, EntryPoint = "DN9_ZLibNg_v2_2_1_Inflate")]
            internal static extern ErrorCode DN9_ZLibNg_v2_2_1_Inflate(Interop.ZStream* stream, FlushCode flush);

            [DllImport(Libraries.GrindCoreLib, EntryPoint = "DN9_ZLibNg_v2_2_1_InflateEnd")]
            internal static extern ErrorCode DN9_ZLibNg_v2_2_1_InflateEnd(Interop.ZStream* stream);

            [DllImport(Libraries.GrindCoreLib, EntryPoint = "DN9_ZLibNg_v2_2_1_Crc32")]
            internal static extern uint DN9_ZLibNg_v2_2_1_crc32(uint crc, byte* buffer, int len);

            [DllImport(Libraries.GrindCoreLib, EntryPoint = "DN9_ZLibNg_v2_2_1_Compress")]
            internal static extern int DN9_ZLibNg_v2_2_1_Compress(
                byte* dest,
                ref uint destLen,
                byte* source,
                uint sourceLen);

            [DllImport(Libraries.GrindCoreLib, EntryPoint = "DN9_ZLibNg_v2_2_1_Compress2")]
            internal static extern int DN9_ZLibNg_v2_2_1_Compress2(
                byte* dest,
                ref uint destLen,
                byte* source,
                uint sourceLen,
                int level);

            [DllImport(Libraries.GrindCoreLib, EntryPoint = "DN9_ZLibNg_v2_2_1_Compress3")]
            internal static extern int DN9_ZLibNg_v2_2_1_Compress3(
                byte* dest,
                ref uint destLen,
                byte* source,
                uint sourceLen,
                int level,
                int windowBits,
                int memLevel,
                int strategy);

            [DllImport(Libraries.GrindCoreLib, EntryPoint = "DN9_ZLibNg_v2_2_1_Uncompress")]
            internal static extern int DN9_ZLibNg_v2_2_1_Uncompress(
                byte* dest,
                ref uint destLen,
                byte* source,
                uint sourceLen);

            [DllImport(Libraries.GrindCoreLib, EntryPoint = "DN9_ZLibNg_v2_2_1_Uncompress2")]
            internal static extern int DN9_ZLibNg_v2_2_1_Uncompress2(
                byte* dest,
                ref uint destLen,
                byte* source,
                ref uint sourceLen);

            [DllImport(Libraries.GrindCoreLib, EntryPoint = "DN9_ZLibNg_v2_2_1_Uncompress3")]
            internal static extern int DN9_ZLibNg_v2_2_1_Uncompress3(
                byte* dest,
                ref uint destLen,
                byte* source,
                ref uint sourceLen);
        }
    }
}<|MERGE_RESOLUTION|>--- conflicted
+++ resolved
@@ -11,11 +11,7 @@
         /// ZLib stream descriptor data structure
         /// Do not construct instances of <code>ZStream</code> explicitly.
         /// Always use <code>ZLibNative.DN8_ZLib_v1_3_1_DeflateInit2_</code> or <code>ZLibNative.InflateInit2_</code> instead.
-<<<<<<< HEAD
-        /// Those methods will wrap this structure into a <code>SafeHandle</code> and thus make sure that it is always disposed correctly.
-=======
         /// Those methods will wrap this structure into a <code>SafeHandle</code> and thus make sure that it is always _disposed correctly.
->>>>>>> 2dc55f03
         /// </summary>
         [StructLayout(LayoutKind.Sequential, CharSet = CharSet.Ansi)]
         internal struct ZStream
