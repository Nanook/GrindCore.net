# GrindCore

<<<<<<< HEAD
A compression and Hashing library built the System.IO.Compression way... A managed dotnet wrapper around a Native library ([GrindCore](https://github.com/Nanook/GrindCore) Native).

Published to nuget as [GrindCore](https://www.nuget.org/packages/GrindCore) and supports multiple platforms.

Published to nuget as [GrindCore](https://www.nuget.org/packages/GrindCore)
=======
A compression and hashing library built the System.IO.Compression way... A managed dotnet wrapper around a Native library ([GrindCore](https://github.com/Nanook/GrindCore) Native).

Published to nuget as [GrindCore](https://www.nuget.org/packages/GrindCore) and supports multiple platforms.
>>>>>>> 2dc55f03

This library is in the early stages of development. There may be many breaking changes over the following months.

## Overview

GrindCore is an innovative library designed to streamline and enhance compression processes in dotnet applications. It aims to tackle prevalent issues such as performance degradation and outdated implementations when native code updates frequently. By unifying multiple C forks into a single, multiplatform library, GrindCore achieves a cohesive and efficient solution.

## Core Objectives

The primary goal of GrindCore is to deliver a maintainable compression and hashing solution for dotnet applications. Leveraging the exact method used to build C in the dotnet runtime ensures a robust approach. By preserving precise compression algorithms for key versions, GrindCore guarantees compatibility and reliability for projects requiring byte-perfect output.

## Current Features

### Compression

- Streams
<<<<<<< HEAD
  - ZLib v1.3.1 (DotNet 8.0) [GZip, ZLib, Deflate]
  - ZLib-NG v2.2.1 (DotNet 9.0) [GZip, ZLib, Deflate]
  - Brotli v1.1.0 (DotNet 9.0)

- Archives
  - Zip
=======
  - Brotli v1.1.0 (From DotNet 9.0)
  - Fast-Lzma2 v1.0.1 (From 7Zip-mcmilk)
  - ZLib v1.3.1 [GZip, ZLib, Deflate] (From DotNet 8.0)
  - ZLib-NG v2.2.1 [GZip, ZLib, Deflate] (From DotNet 9.0)

- Archives
  - Zip
  - SharpCompress (Subject to rework and breaking changes)
>>>>>>> 2dc55f03

### Hashing

- Blake3, Blake2sp
- MD5, MD4, MD2
- SHA1
- SHA2 [SHA256, SHA384, SHA512]
- SHA3 [SHA3-224, SHA3-256, SHA3-384, SHA3-512]
- XXHash [XXH32, XXH64]

Lots more functionality to be added.

## Continuous Integration (CI) Status

A comprehensive list of test statuses for various platforms is available below. For a quick summary: GrindCore is being actively tested across major platforms including Linux ARM64, Linux ARM, Linux x64, macOS x64, macOS ARM64, Windows x64, and Windows x86. Windows ARM64 builds, but there is no test platform available.

### Detailed Test Status

| Platform            | Unit Test Status                                                                                      |
|---------------------|-------------------------------------------------------------------------------------------------------|
| **Linux ARM64**     | ![Linux ARM64 Status](https://github.com/Nanook/GrindCore.net/actions/workflows/test.yaml/badge.svg?event=push&job=test_linux_arm64)   |
| **Linux ARM**       | ![Linux ARM Status](https://github.com/Nanook/GrindCore.net/actions/workflows/test.yaml/badge.svg?event=push&job=test_linux_arm)       |
| **Linux x64**       | ![Linux x64 Status](https://github.com/Nanook/GrindCore.net/actions/workflows/test.yaml/badge.svg?event=push&job=test_linux_x64)       |
| **macOS x64**       | ![macOS x64 Status](https://github.com/Nanook/GrindCore.net/actions/workflows/test.yaml/badge.svg?event=push&job=test_osx_x64)         |
| **macOS ARM64**     | ![macOS ARM64 Status](https://github.com/Nanook/GrindCore.net/actions/workflows/test.yaml/badge.svg?event=push&job=test_osx_arm64)     |
| **Windows x64**     | ![Windows x64 Status](https://github.com/Nanook/GrindCore.net/actions/workflows/test.yaml/badge.svg?event=push&job=test_win_x64)       |
| **Windows x86**     | ![Windows x86 Status](https://github.com/Nanook/GrindCore.net/actions/workflows/test.yaml/badge.svg?event=push&job=test_win_x86)       |
| **Windows ARM64**   | Builds, no test platform available |

## Key Project Integrations

GrindCore integrates robust solutions from several key projects:

- **[dotnet Runtime GitHub Repository](https://github.com/dotnet/runtime):**
  - Provides a foundation with multiplatform C compilation based on CMake and C, ensuring seamless integration across different platforms.
  - Supplies zlib/deflate and Brotli from the dotnet 8 code, combined with C# wrappers, to offer efficient and reliable compression algorithms.
- **[7zip mcmilk GitHub Repository](https://github.com/mcmilk/7-Zip-zstd):**
  - Contributes a comprehensive suite of hash functions, including SHA-1, SHA-2, SHA-3, MD2, MD4, MD5, and XXHash (32 and 64). More compression and hashing algorithms will be ported, benefiting from a uniform Make project structure that simplifies integration.
- **[SharpCompress GitHub Repository](https://github.com/adamhathcock/sharpcompress):**
  - Expected to provide managed code to process archives and wrap native compression streams, further enhancing the library's capabilities and user experience.

## Addressing Current Issues

GrindCore is designed to overcome several known complications in the dotnet ecosystem:

- **Performance:**
  - C# ports generally perform slower than native C, although the JIT offers powerful optimization capabilities.
- **Up-to-date Implementations:**
  - Leveraging well-maintained projects like dotnet Runtime and 7zip mcmilk ensures that the C algorithms can be updated easily.
- **Cross-Platform Compatibility:**
  - Through multiplatform C compilation via the dotnet CMake system, GrindCore ensures seamless functionality across different operating systems. The managed layer abstracts this, allowing it to be used as System.IO.Compression would be used.
- **Consistency:**
  - By preserving exact compression algorithms, the library is ideal for projects requiring checksummed output, ensuring consistent data results and reliability.
- **Addressing Missing Functionality:**
  - GrindCore aims to expose additional functionalities not available in other libraries, such as `compress2` from zlib/deflate, providing more options and flexibility for developers.

## Conclusion

GrindCore is on a journey to create a more reliable and efficient compression solution for dotnet. The community's contributions and collaboration are welcomed.<|MERGE_RESOLUTION|>--- conflicted
+++ resolved
@@ -1,16 +1,8 @@
 # GrindCore
 
-<<<<<<< HEAD
-A compression and Hashing library built the System.IO.Compression way... A managed dotnet wrapper around a Native library ([GrindCore](https://github.com/Nanook/GrindCore) Native).
-
-Published to nuget as [GrindCore](https://www.nuget.org/packages/GrindCore) and supports multiple platforms.
-
-Published to nuget as [GrindCore](https://www.nuget.org/packages/GrindCore)
-=======
 A compression and hashing library built the System.IO.Compression way... A managed dotnet wrapper around a Native library ([GrindCore](https://github.com/Nanook/GrindCore) Native).
 
 Published to nuget as [GrindCore](https://www.nuget.org/packages/GrindCore) and supports multiple platforms.
->>>>>>> 2dc55f03
 
 This library is in the early stages of development. There may be many breaking changes over the following months.
 
@@ -27,14 +19,6 @@
 ### Compression
 
 - Streams
-<<<<<<< HEAD
-  - ZLib v1.3.1 (DotNet 8.0) [GZip, ZLib, Deflate]
-  - ZLib-NG v2.2.1 (DotNet 9.0) [GZip, ZLib, Deflate]
-  - Brotli v1.1.0 (DotNet 9.0)
-
-- Archives
-  - Zip
-=======
   - Brotli v1.1.0 (From DotNet 9.0)
   - Fast-Lzma2 v1.0.1 (From 7Zip-mcmilk)
   - ZLib v1.3.1 [GZip, ZLib, Deflate] (From DotNet 8.0)
@@ -43,7 +27,6 @@
 - Archives
   - Zip
   - SharpCompress (Subject to rework and breaking changes)
->>>>>>> 2dc55f03
 
 ### Hashing
 
