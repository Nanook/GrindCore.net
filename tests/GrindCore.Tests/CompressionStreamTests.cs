--- conflicted
+++ resolved
@@ -556,7 +556,6 @@
 
 #if !IS_32BIT
         [Theory]
-<<<<<<< HEAD
         [InlineData(CompressionAlgorithm.Brotli, CompressionType.Fastest, 0x2030, "7833322f45651d24", "4095103af13e29d7")]
         [InlineData(CompressionAlgorithm.Deflate, CompressionType.Fastest, 0xb499, "7833322f45651d24", "3aa7fa616a0a0beb")]
         [InlineData(CompressionAlgorithm.DeflateNg, CompressionType.Fastest, 0x1371d, "7833322f45651d24", "4e21fd2ecc76dda6")]
@@ -641,118 +640,6 @@
                     Assert.Equal(compXxH64, hashCompString); //test compressed data hash matches expected
                 }
             }
-        }
-
-        [Theory]
-=======
->>>>>>> 8a9154f4
-        [InlineData(CompressionAlgorithm.Brotli, CompressionType.Fastest, 0x6b42, "6d522dca7d96dfe8", "0a1ce1dc6372e770")]
-        [InlineData(CompressionAlgorithm.Brotli, CompressionType.Optimal, 0x1b5, "6d522dca7d96dfe8", "d20488bddff3a34b")]
-        [InlineData(CompressionAlgorithm.Brotli, CompressionType.SmallestSize, 0x1a5, "6d522dca7d96dfe8", "9dfc18b1eae394b7")]
-        [InlineData(CompressionAlgorithm.Deflate, CompressionType.Fastest, 0x25582, "6d522dca7d96dfe8", "f6f7ebd36ab15670")]
-        [InlineData(CompressionAlgorithm.Deflate, CompressionType.Optimal, 0x1674f, "6d522dca7d96dfe8", "f2985ec622a43a65")]
-        [InlineData(CompressionAlgorithm.Deflate, CompressionType.SmallestSize, 0x1674f, "6d522dca7d96dfe8", "f2985ec622a43a65")]
-        [InlineData(CompressionAlgorithm.DeflateNg, CompressionType.Fastest, 0x4097b, "6d522dca7d96dfe8", "0e9009f7ff7f372d")]
-        [InlineData(CompressionAlgorithm.DeflateNg, CompressionType.Optimal, 0x16758, "6d522dca7d96dfe8", "9567de3b29629820")]
-        [InlineData(CompressionAlgorithm.DeflateNg, CompressionType.SmallestSize, 0x1674f, "6d522dca7d96dfe8", "f2985ec622a43a65")]
-        [InlineData(CompressionAlgorithm.Lzma, CompressionType.Fastest, 0xd65, "6d522dca7d96dfe8", "de79b5fd4314f0e5")]
-        [InlineData(CompressionAlgorithm.Lzma, CompressionType.Optimal, 0xd66, "6d522dca7d96dfe8", "a975d12987fde7eb")]
-        [InlineData(CompressionAlgorithm.Lzma, CompressionType.SmallestSize, 0xd66, "6d522dca7d96dfe8", "a975d12987fde7eb")]
-        [InlineData(CompressionAlgorithm.Lzma2, CompressionType.Fastest, 0x30d5, "6d522dca7d96dfe8", "cb07ceedc0627fcc")]
-        [InlineData(CompressionAlgorithm.Lzma2, CompressionType.Optimal, 0x30d5, "6d522dca7d96dfe8", "be03df0742f1daeb")]
-        //[InlineData(CompressionAlgorithm.Lzma2, CompressionType.SmallestSize, 0x30d5, "6d522dca7d96dfe8", "be03df0742f1daeb")]
-        [InlineData(CompressionAlgorithm.FastLzma2, CompressionType.Fastest, 0x32ad, "6d522dca7d96dfe8", "236f82069d776982")]
-        [InlineData(CompressionAlgorithm.FastLzma2, CompressionType.Optimal, 0x2585, "6d522dca7d96dfe8", "f514e839a94f3114")]
-        [InlineData(CompressionAlgorithm.FastLzma2, CompressionType.SmallestSize, 0x2585, "6d522dca7d96dfe8", "2bb46a1cb021ffdb")]
-        //[InlineData(CompressionAlgorithm.GZip, CompressionType.Fastest, 0x25594, "6d522dca7d96dfe8", "d7d3020f5e9928ce")]
-        //[InlineData(CompressionAlgorithm.GZip, CompressionType.Optimal, 0x16761, "6d522dca7d96dfe8", "8c8bbce501b98acb")]
-        //[InlineData(CompressionAlgorithm.GZip, CompressionType.SmallestSize, 0x16761, "6d522dca7d96dfe8", "4aaadffba8313a94")]
-        //[InlineData(CompressionAlgorithm.GZipNg, CompressionType.Fastest, 0x4098d, "6d522dca7d96dfe8", "572527c6643e493c")]
-        //[InlineData(CompressionAlgorithm.GZipNg, CompressionType.Optimal, 0x1676a, "6d522dca7d96dfe8", "57b4bf88afef1001")]
-        //[InlineData(CompressionAlgorithm.GZipNg, CompressionType.SmallestSize, 0x16761, "6d522dca7d96dfe8", "4aaadffba8313a94")]
-        [InlineData(CompressionAlgorithm.ZLib, CompressionType.Fastest, 0x25588, "6d522dca7d96dfe8", "52939e62ee507885")]
-        [InlineData(CompressionAlgorithm.ZLib, CompressionType.Optimal, 0x16755, "6d522dca7d96dfe8", "a7fe8e5eb6ce2b02")]
-        [InlineData(CompressionAlgorithm.ZLib, CompressionType.SmallestSize, 0x16755, "6d522dca7d96dfe8", "0cf63fbf2648d734")]
-        [InlineData(CompressionAlgorithm.ZLibNg, CompressionType.Fastest, 0x40981, "6d522dca7d96dfe8", "63423a67659ba6ca")]
-        [InlineData(CompressionAlgorithm.ZLibNg, CompressionType.Optimal, 0x1675e, "6d522dca7d96dfe8", "976b095b1f42c3e1")]
-        [InlineData(CompressionAlgorithm.ZLibNg, CompressionType.SmallestSize, 0x16755, "6d522dca7d96dfe8", "0cf63fbf2648d734")]
-
-        public void Data_Stream20MiB_Chunk1MiB(CompressionAlgorithm algorithm, CompressionType type, long compressedSize, string rawXxH64, string compXxH64)
-        {
-            // Process in 1MiB blocks
-            int total = 20 * 1024 * 1024; // Total bytes to process
-            int blockSize = 1 * 1024 * 1024; // 1MiB block size
-            byte[] buffer = new byte[blockSize];
-            long totalCompressedBytes = 0;
-            long totalInProcessedBytes = 0;
-            long totalOutProcessedBytes = 0;
-            byte[] properties;
-            int? threadCount = null;
-
-            if (algorithm == CompressionAlgorithm.FastLzma2)
-                threadCount = 4;
-
-            using (var inXxhash = XXHash64.Create())
-            using (var compXxhash = XXHash64.Create())
-            using (var outXxhash = XXHash64.Create())
-            {
-                using (var inDataStream = new TestDataStream())
-                {
-                    using (var compMemoryStream = new MemoryStream())
-                    {
-                        // Hash raw input data and Process
-                        using (var compressionStream = CompressionStreamFactory.Create(algorithm, compMemoryStream, new CompressionOptions() { Type = type, LeaveOpen = true, ProcessSizeMax = blockSize, BlockSize = blockSize, ThreadCount = threadCount, Version = CompressionVersion.Create(algorithm, "") }))
-                        {
-                            using (var cryptoStream = new CryptoStream(compressionStream, inXxhash, CryptoStreamMode.Write, true))
-                            {
-                                int bytesRead;
-                                while (totalInProcessedBytes < total && (bytesRead = inDataStream.Read(buffer, 0, Math.Min(blockSize, (int)(total - totalInProcessedBytes)))) > 0)
-                                {
-                                    cryptoStream.Write(buffer, 0, bytesRead);
-                                    totalInProcessedBytes += bytesRead;
-                                }
-                            }
-                            //compMemoryStream.Flush();
-                            properties = compressionStream.Properties;
-                            Assert.Equal(compMemoryStream.Position, compressionStream.Position); //compression position is correct
-                            Assert.Equal(inDataStream.Position, compressionStream.PositionFullSize); //compression position is correct
-                        }
-
-                        // Hash Compressed data
-                        totalCompressedBytes = compMemoryStream.Position;
-                        compMemoryStream.Position = 0; //reset for reading
-                        using (var cryptoStream = new CryptoStream(Stream.Null, compXxhash, CryptoStreamMode.Write, true))
-                            compMemoryStream.CopyTo(cryptoStream);
-
-                        // Deompress and hash 
-                        compMemoryStream.Position = 0; //reset for reading
-                        using (var compressionStream = CompressionStreamFactory.Create(algorithm, compMemoryStream, new CompressionOptions() { Type = CompressionType.Decompress, LeaveOpen = true, InitProperties = properties, ProcessSizeMax = blockSize, Version = CompressionVersion.Create(algorithm, "") }))
-                        {
-                            int bytesRead;
-                            while (totalOutProcessedBytes < total && (bytesRead = compressionStream.Read(buffer, 0, Math.Min(blockSize, (int)(total - totalOutProcessedBytes)))) > 0)
-                            {
-                                outXxhash.TransformBlock(buffer, 0, bytesRead, null, 0);
-                                totalOutProcessedBytes += bytesRead;
-                            }
-                            outXxhash.TransformFinalBlock(Array.Empty<byte>(), 0, 0);
-
-                            Assert.Equal(compMemoryStream.Position, compressionStream.Position);
-                            Assert.Equal(inDataStream.Position, compressionStream.PositionFullSize); //compression position is correct
-                        }
-                    }
-
-                    string hashInString = inXxhash.Hash!.ToHexString();
-                    string hashCompString = compXxhash.Hash!.ToHexString();
-                    string hashOutString = outXxhash.Hash!.ToHexString();
-                    Trace.WriteLine($"[InlineData(CompressionAlgorithm.{algorithm}, CompressionType.{type}, 0x{totalCompressedBytes:x}, \"{hashInString}\", \"{hashCompString}\")]");
-                    Assert.Equal(compressedSize, totalCompressedBytes); //test compressed data size matches expected
-                    Assert.Equal(hashInString, hashOutString); //test IN and decompressed data hashes match
-                    Assert.Equal(rawXxH64, hashInString); //test raw data hash matches expected
-                    Assert.Equal(compXxH64, hashCompString); //test compressed data hash matches expected
-
-                }
-            }
-
         }
 
         [Theory]
