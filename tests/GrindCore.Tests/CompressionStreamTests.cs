﻿using Utl = GrindCore.Tests.Utility.Utilities;
using Nanook.GrindCore;
using Nanook.GrindCore.XXHash;
using System.Diagnostics;
using System.Security.Cryptography;
using Nanook.GrindCore.ZLib;
using Xunit;
using Nanook.GrindCore.Lzma;
using System;
using GrindCore.Tests.Utility;

namespace GrindCore.Tests
{
    public sealed class CompressionStreamTests
    {

        [Theory]
#if IS_32BIT
        [InlineData(CompressionAlgorithm.Brotli, CompressionType.Fastest, 0x1f6, "1fd0ab5c0058d51a")]
        [InlineData(CompressionAlgorithm.Deflate, CompressionType.Fastest, 0x3cd, "eefbb1f99743a612")]
        [InlineData(CompressionAlgorithm.DeflateNg, CompressionType.Fastest, 0x4bf, "ca5207caef02504d")]
        [InlineData(CompressionAlgorithm.FastLzma2, CompressionType.Fastest, 0x1ea, "e8dcd55f29d31d27")]
<<<<<<< HEAD
        [InlineData(CompressionAlgorithm.Lz4, CompressionType.Fastest, 0x29a, "72f75d0b96ea09ee")]
=======
        //[InlineData(CompressionAlgorithm.Lz4, CompressionType.Fastest, 0x29a, "72f75d0b96ea09ee")]
>>>>>>> 32905ee6
        [InlineData(CompressionAlgorithm.Lzma, CompressionType.Fastest, 0x1de, "6d7905044230ec1f")]
        [InlineData(CompressionAlgorithm.Lzma2, CompressionType.Fastest, 0x1e5, "b4550df1c1bd0067")]
        [InlineData(CompressionAlgorithm.ZLib, CompressionType.Fastest, 0x3d3, "faf781046fb77de8")]
        [InlineData(CompressionAlgorithm.ZLibNg, CompressionType.Fastest, 0x4c5, "1c5c2490ab900308")]
        [InlineData(CompressionAlgorithm.ZStd, CompressionType.SmallestSize, 0x197, "6f32a8f86c2c0f8b")]
#else
        [InlineData(CompressionAlgorithm.Brotli, CompressionType.Fastest, 0x1f6, "1fd0ab5c0058d51a")]
        [InlineData(CompressionAlgorithm.Brotli, CompressionType.Optimal, 0x19b, "e39f3f4d64825537")]
        [InlineData(CompressionAlgorithm.Brotli, CompressionType.SmallestSize, 0x18a, "03e8b1d250f7e6aa")]
        [InlineData(CompressionAlgorithm.Deflate, CompressionType.Fastest, 0x3cd, "eefbb1f99743a612")]
        [InlineData(CompressionAlgorithm.Deflate, CompressionType.Optimal, 0x2ff, "fd1a57a63d29c607")]
        [InlineData(CompressionAlgorithm.Deflate, CompressionType.SmallestSize, 0x2ff, "fd1a57a63d29c607")]
        [InlineData(CompressionAlgorithm.DeflateNg, CompressionType.Fastest, 0x4bf, "ca5207caef02504d")]
        [InlineData(CompressionAlgorithm.DeflateNg, CompressionType.Optimal, 0x2ff, "fd1a57a63d29c607")]
        [InlineData(CompressionAlgorithm.DeflateNg, CompressionType.SmallestSize, 0x2ff, "fd1a57a63d29c607")]
        [InlineData(CompressionAlgorithm.FastLzma2, CompressionType.Fastest, 0x1ea, "e8dcd55f29d31d27")]
        [InlineData(CompressionAlgorithm.FastLzma2, CompressionType.Optimal, 0x1ea, "4ffd75974e4d0d93")]
        [InlineData(CompressionAlgorithm.FastLzma2, CompressionType.SmallestSize, 0x1ea, "bfb715f62e1a0e6b")]
        [InlineData(CompressionAlgorithm.Lz4, CompressionType.Fastest, 0x29a, "72f75d0b96ea09ee")]
        [InlineData(CompressionAlgorithm.Lz4, CompressionType.Optimal, 0x29a, "55372f7b165ee9e8")]
        [InlineData(CompressionAlgorithm.Lz4, CompressionType.SmallestSize, 0x29a, "55372f7b165ee9e8")]
        [InlineData(CompressionAlgorithm.Lzma, CompressionType.Fastest, 0x1de, "6d7905044230ec1f")]
        [InlineData(CompressionAlgorithm.Lzma, CompressionType.Optimal, 0x1de, "069b2a2799eadee8")]
        [InlineData(CompressionAlgorithm.Lzma, CompressionType.SmallestSize, 0x1de, "069b2a2799eadee8")]
        [InlineData(CompressionAlgorithm.Lzma2, CompressionType.Fastest, 0x1e5, "b4550df1c1bd0067")]
        [InlineData(CompressionAlgorithm.Lzma2, CompressionType.Optimal, 0x1e5, "3e6f77f9c11f4e70")]
        [InlineData(CompressionAlgorithm.Lzma2, CompressionType.SmallestSize, 0x1e5, "3e6f77f9c11f4e70")]
        [InlineData(CompressionAlgorithm.ZLib, CompressionType.Fastest, 0x3d3, "faf781046fb77de8")]
        [InlineData(CompressionAlgorithm.ZLib, CompressionType.Optimal, 0x305, "a3c36ab37f8f236d")]
        [InlineData(CompressionAlgorithm.ZLib, CompressionType.SmallestSize, 0x305, "a21b9fa33c110bc5")]
        [InlineData(CompressionAlgorithm.ZLibNg, CompressionType.Fastest, 0x4c5, "1c5c2490ab900308")]
        [InlineData(CompressionAlgorithm.ZLibNg, CompressionType.Optimal, 0x305, "a3c36ab37f8f236d")]
        [InlineData(CompressionAlgorithm.ZLibNg, CompressionType.SmallestSize, 0x305, "a21b9fa33c110bc5")]
        [InlineData(CompressionAlgorithm.ZStd, CompressionType.SmallestSize, 0x197, "6f32a8f86c2c0f8b")]
        [InlineData(CompressionAlgorithm.ZStd, CompressionType.Optimal, 0x197, "7dd3bfedab192873")]
        [InlineData(CompressionAlgorithm.ZStd, CompressionType.Fastest, 0x197, "e6b4aafc1efa2266")]
#endif
        public void Data_Stream64KiB(CompressionAlgorithm algorithm, CompressionType type, int compressedSize, string compXxH64)
        {
            int streamLen = 64 * 1024; // Total bytes to process
            int bufferSize = 64 * 1024;

            using (var data = new TestDataStream())
            {
                TestResults r = Utl.TestStreamBlocks(data, algorithm, type, streamLen, bufferSize, (int)compressedSize);

                Trace.WriteLine($"[InlineData(CompressionAlgorithm.{algorithm}, CompressionType.{type}, 0x{r.CompressedBytes:x}, \"{r.InHash}\", \"{r.CompressedHash}\")]");
                Assert.Equal(compressedSize, r.CompressedBytes); //test compressed data size matches expected
                Assert.Equal(compXxH64, r.CompressedHash); //test compressed data hash matches expected
                //Assert.Equal(rawXxH64, r.InHash); //test raw data hash matches expected
                Assert.Equal(r.InHash, r.OutHash); //test IN and decompressed data hashes match
            }
        }

        [Theory]
#if IS_32BIT
        [InlineData(CompressionAlgorithm.Brotli, CompressionType.Fastest, 0x1, "12f83c352a398165")]
        [InlineData(CompressionAlgorithm.Deflate, CompressionType.Fastest, 0x2, "fae4a10ff02fd326")]
        [InlineData(CompressionAlgorithm.DeflateNg, CompressionType.Fastest, 0x2, "fae4a10ff02fd326")]
<<<<<<< HEAD
        [InlineData(CompressionAlgorithm.Lz4, CompressionType.Fastest, 0xf, "0de3431ec7da9349")]
=======
        //[InlineData(CompressionAlgorithm.Lz4, CompressionType.Fastest, 0xf, "0de3431ec7da9349")]
>>>>>>> 32905ee6
        [InlineData(CompressionAlgorithm.Lzma, CompressionType.Fastest, 0x5, "00f4f72fb7a8c648")]
        [InlineData(CompressionAlgorithm.Lzma2, CompressionType.Fastest, 0x1, "e934a84adb052768")]
        [InlineData(CompressionAlgorithm.FastLzma2, CompressionType.Fastest, 0x6, "d8018fa1b17508d8")]
        [InlineData(CompressionAlgorithm.ZLib, CompressionType.Fastest, 0x8, "2bc964c3d0162760")]
        [InlineData(CompressionAlgorithm.ZLibNg, CompressionType.Fastest, 0x8, "2bc964c3d0162760")]
        [InlineData(CompressionAlgorithm.ZStd, CompressionType.Fastest, 0x9, "ea7ad91258c4ea87")]
#else
        [InlineData(CompressionAlgorithm.Brotli, CompressionType.Fastest, 0x1, "12f83c352a398165")]
        [InlineData(CompressionAlgorithm.Brotli, CompressionType.Optimal, 0x1, "12f83c352a398165")]
        [InlineData(CompressionAlgorithm.Brotli, CompressionType.SmallestSize, 0x1, "12f83c352a398165")]
        [InlineData(CompressionAlgorithm.Deflate, CompressionType.Fastest, 0x2, "fae4a10ff02fd326")]
        [InlineData(CompressionAlgorithm.Deflate, CompressionType.Optimal, 0x2, "fae4a10ff02fd326")]
        [InlineData(CompressionAlgorithm.Deflate, CompressionType.SmallestSize, 0x2, "fae4a10ff02fd326")]
        [InlineData(CompressionAlgorithm.DeflateNg, CompressionType.Fastest, 0x2, "fae4a10ff02fd326")]
        [InlineData(CompressionAlgorithm.DeflateNg, CompressionType.Optimal, 0x2, "fae4a10ff02fd326")]
        [InlineData(CompressionAlgorithm.DeflateNg, CompressionType.SmallestSize, 0x2, "fae4a10ff02fd326")]
        [InlineData(CompressionAlgorithm.Lz4, CompressionType.Optimal, 0xb, "c387a340004c1b0d")]
        [InlineData(CompressionAlgorithm.Lz4, CompressionType.SmallestSize, 0xb, "c387a340004c1b0d")]
        [InlineData(CompressionAlgorithm.Lz4, CompressionType.Fastest, 0xb, "9810acdea8d71804")]
        [InlineData(CompressionAlgorithm.Lzma, CompressionType.Fastest, 0x5, "00f4f72fb7a8c648")]
        [InlineData(CompressionAlgorithm.Lzma, CompressionType.Optimal, 0x5, "00f4f72fb7a8c648")]
        [InlineData(CompressionAlgorithm.Lzma, CompressionType.SmallestSize, 0x5, "00f4f72fb7a8c648")]
        [InlineData(CompressionAlgorithm.Lzma2, CompressionType.Fastest, 0x1, "e934a84adb052768")]
        [InlineData(CompressionAlgorithm.Lzma2, CompressionType.Optimal, 0x1, "e934a84adb052768")]
        [InlineData(CompressionAlgorithm.Lzma2, CompressionType.SmallestSize, 0x1, "e934a84adb052768")]
        [InlineData(CompressionAlgorithm.FastLzma2, CompressionType.Fastest, 0x6, "d8018fa1b17508d8")]
        [InlineData(CompressionAlgorithm.FastLzma2, CompressionType.Optimal, 0x6, "d8018fa1b17508d8")]
        [InlineData(CompressionAlgorithm.FastLzma2, CompressionType.SmallestSize, 0x6, "d8018fa1b17508d8")]
        [InlineData(CompressionAlgorithm.ZLib, CompressionType.Fastest, 0x8, "2bc964c3d0162760")]
        [InlineData(CompressionAlgorithm.ZLib, CompressionType.Optimal, 0x8, "65f2e912ed28c1ed")]
        [InlineData(CompressionAlgorithm.ZLib, CompressionType.SmallestSize, 0x8, "31edcf2ea90ea820")]
        [InlineData(CompressionAlgorithm.ZLibNg, CompressionType.Fastest, 0x8, "2bc964c3d0162760")]
        [InlineData(CompressionAlgorithm.ZLibNg, CompressionType.Optimal, 0x8, "65f2e912ed28c1ed")]
        [InlineData(CompressionAlgorithm.ZLibNg, CompressionType.SmallestSize, 0x8, "31edcf2ea90ea820")]
        [InlineData(CompressionAlgorithm.ZStd, CompressionType.Fastest, 0x9, "ea7ad91258c4ea87")]
        [InlineData(CompressionAlgorithm.ZStd, CompressionType.Optimal, 0x9, "22c883899be40e7c")]
        [InlineData(CompressionAlgorithm.ZStd, CompressionType.SmallestSize, 0x9, "8559f845bc0c4f54")]
#endif
        public void Text_StreamEmpty(CompressionAlgorithm algorithm, CompressionType type, int compressedSize, string compXxH64)
        {
            int streamLen = 0; // Total bytes to process
            int bufferSize = 0x100;

            using (var data = new TestDataStream())
            {
                TestResults r = Utl.TestStreamBlocks(data, algorithm, type, streamLen, bufferSize, (int)compressedSize);

                Trace.WriteLine($"[InlineData(CompressionAlgorithm.{algorithm}, CompressionType.{type}, 0x{r.CompressedBytes:x}, \"{r.CompressedHash}\")]");
                Assert.Equal(compressedSize, r.CompressedBytes); //test compressed data size matches expected
                Assert.Equal(compXxH64, r.CompressedHash); //test compressed data hash matches expected
                //Assert.Equal(rawXxH64, r.InHash); //test raw data hash matches expected
                Assert.Equal(r.InHash, r.OutHash); //test IN and decompressed data hashes match
            }
        }

        [Theory]
<<<<<<< HEAD
        [InlineData(CompressionAlgorithm.Brotli, CompressionType.Fastest, 0x600014, "6aaba9c27838a268", "d3d5fdf377e15940")]
        [InlineData(CompressionAlgorithm.Deflate, CompressionType.Fastest, 0x60077b, "6aaba9c27838a268", "6cd757c2d4c89c1c")]
        [InlineData(CompressionAlgorithm.DeflateNg, CompressionType.Fastest, 0x654013, "6aaba9c27838a268", "85d2edff8cc11b12")]
        [InlineData(CompressionAlgorithm.FastLzma2, CompressionType.Fastest, 0x600147, "6aaba9c27838a268", "d879fa782d69a9d1")]
        [InlineData(CompressionAlgorithm.Lz4, CompressionType.Fastest, 0x60018b, "6aaba9c27838a268", "5439ee2aa1e5f765")]
        [InlineData(CompressionAlgorithm.Lzma, CompressionType.Fastest, 0x6160ee, "6aaba9c27838a268", "a434182c245fd148")]
        [InlineData(CompressionAlgorithm.Lzma2, CompressionType.Fastest, 0x60018d, "6aaba9c27838a268", "9f24550a997d41c8")]
        [InlineData(CompressionAlgorithm.ZLib, CompressionType.Fastest, 0x600781, "6aaba9c27838a268", "4d650db1242fefec")]
        [InlineData(CompressionAlgorithm.ZLibNg, CompressionType.Fastest, 0x654019, "6aaba9c27838a268", "503de593cc2df76a")]
        [InlineData(CompressionAlgorithm.ZStd, CompressionType.Fastest, 0x600099, "6aaba9c27838a268", "d033cda5805f142b")]
        public void DataNonCompressible_Stream6MiB_Chunk1MiB(CompressionAlgorithm algorithm, CompressionType type, long compressedSize, string rawXxh64, string compXxH64)
        {
            int streamLen = 6 * 1024 * 1024; // Total bytes to process
            int bufferSize = 1 * 1024 * 1024; // 1MiB block size

            using (var data = new TestNonCompressibleDataStream())
            {
                var x = TestNonCompressibleDataStream.Create(streamLen);

=======
#if IS_32BIT
        [InlineData(CompressionAlgorithm.Brotli, CompressionType.Fastest, 0x84d, "25be05c704cb5995")]
        [InlineData(CompressionAlgorithm.Deflate, CompressionType.Fastest, 0x1db4, "2464d64063e022ba")]
        [InlineData(CompressionAlgorithm.DeflateNg, CompressionType.Fastest, 0x264c, "728b6f680101e18d")]
        //[InlineData(CompressionAlgorithm.Lz4, CompressionType.Fastest, 0x16e8, "a0783a6c336c8bd9")]
        [InlineData(CompressionAlgorithm.Lzma, CompressionType.Fastest, 0x632, "1ee9e334582493e9")]
        [InlineData(CompressionAlgorithm.Lzma2, CompressionType.Fastest, 0x636, "eca2b056732b6c26")]
        [InlineData(CompressionAlgorithm.FastLzma2, CompressionType.Fastest, 0x5e5, "cdd2efd3865069b2")]
        [InlineData(CompressionAlgorithm.ZLib, CompressionType.Fastest, 0x1dba, "bdd8b43a296a44ad")]
        [InlineData(CompressionAlgorithm.ZLibNg, CompressionType.Fastest, 0x2652, "f2324065e2e34d09")]
        [InlineData(CompressionAlgorithm.ZStd, CompressionType.Fastest, 0x827, "6227887e1bc483a0")]
#else
        [InlineData(CompressionAlgorithm.Brotli, CompressionType.Fastest, 0x84d, "25be05c704cb5995")]
        [InlineData(CompressionAlgorithm.Brotli, CompressionType.Optimal, 0x5d1, "2b444156a4305ae3")]
        [InlineData(CompressionAlgorithm.Brotli, CompressionType.SmallestSize, 0x4fa, "bd7a15fc895f1b65")]
        [InlineData(CompressionAlgorithm.Deflate, CompressionType.Fastest, 0x1db4, "2464d64063e022ba")]
        [InlineData(CompressionAlgorithm.Deflate, CompressionType.Optimal, 0xcc2, "88b181dc28558433")]
        [InlineData(CompressionAlgorithm.Deflate, CompressionType.SmallestSize, 0xb9b, "080ef351410b77ac")]
        [InlineData(CompressionAlgorithm.DeflateNg, CompressionType.Fastest, 0x264c, "728b6f680101e18d")]
        [InlineData(CompressionAlgorithm.DeflateNg, CompressionType.Optimal, 0xbe1, "8fbdcf11b9e9fcb4")]
        [InlineData(CompressionAlgorithm.DeflateNg, CompressionType.SmallestSize, 0xb9b, "080ef351410b77ac")]
        [InlineData(CompressionAlgorithm.Lz4, CompressionType.Fastest, 0x16e8, "a0783a6c336c8bd9")]
        [InlineData(CompressionAlgorithm.Lz4, CompressionType.Optimal, 0xebf, "a64c1f527824c624")]
        [InlineData(CompressionAlgorithm.Lz4, CompressionType.SmallestSize, 0xebc, "62e511e4bd89818b")]
        [InlineData(CompressionAlgorithm.Lzma, CompressionType.Fastest, 0x632, "1ee9e334582493e9")]
        [InlineData(CompressionAlgorithm.Lzma, CompressionType.Optimal, 0x64e, "e36983b8df1f0fa0")]
        [InlineData(CompressionAlgorithm.Lzma, CompressionType.SmallestSize, 0x64e, "e36983b8df1f0fa0")]
        [InlineData(CompressionAlgorithm.Lzma2, CompressionType.Fastest, 0x636, "eca2b056732b6c26")]
        [InlineData(CompressionAlgorithm.Lzma2, CompressionType.Optimal, 0x605, "9ac9ca397bdbf54b")]
        [InlineData(CompressionAlgorithm.Lzma2, CompressionType.SmallestSize, 0x647, "1b1484110fe9391a")]
        [InlineData(CompressionAlgorithm.FastLzma2, CompressionType.Fastest, 0x5e5, "cdd2efd3865069b2")]
        [InlineData(CompressionAlgorithm.FastLzma2, CompressionType.Optimal, 0x733, "347363ee8e7e7f1d")]
        [InlineData(CompressionAlgorithm.FastLzma2, CompressionType.SmallestSize, 0x733, "0f256c67b74d6676")]
        [InlineData(CompressionAlgorithm.ZLib, CompressionType.Fastest, 0x1dba, "bdd8b43a296a44ad")]
        [InlineData(CompressionAlgorithm.ZLib, CompressionType.Optimal, 0xcc8, "aa99d2252c2f6606")]
        [InlineData(CompressionAlgorithm.ZLib, CompressionType.SmallestSize, 0xba1, "2b9ecf7dce8e81ce")]
        [InlineData(CompressionAlgorithm.ZLibNg, CompressionType.Fastest, 0x2652, "f2324065e2e34d09")]
        [InlineData(CompressionAlgorithm.ZLibNg, CompressionType.Optimal, 0xbe7, "bd93e4482eb778cb")]
        [InlineData(CompressionAlgorithm.ZLibNg, CompressionType.SmallestSize, 0xba1, "2b9ecf7dce8e81ce")]
        [InlineData(CompressionAlgorithm.ZStd, CompressionType.Fastest, 0x827, "6227887e1bc483a0")]
        [InlineData(CompressionAlgorithm.ZStd, CompressionType.Optimal, 0x7f2, "b18fa96dc3b4708d")]
        [InlineData(CompressionAlgorithm.ZStd, CompressionType.SmallestSize, 0x5c2, "5b61c22239bba82c")]
#endif
        public void Text_Stream64KiB(CompressionAlgorithm algorithm, CompressionType type, int compressedSize, string compXxH64)
        {
            int streamLen = 64 * 1024; // Total bytes to process
            int bufferSize = 64 * 1024;

            using (var data = new TestPseudoTextStream())
            {
>>>>>>> 32905ee6
                TestResults r = Utl.TestStreamBlocks(data, algorithm, type, streamLen, bufferSize, (int)compressedSize);

                Trace.WriteLine($"[InlineData(CompressionAlgorithm.{algorithm}, CompressionType.{type}, 0x{r.CompressedBytes:x}, \"{r.InHash}\", \"{r.CompressedHash}\")]");
                Assert.Equal(compressedSize, r.CompressedBytes); //test compressed data size matches expected
<<<<<<< HEAD
                Assert.Equal(rawXxh64, r.InHash); //test raw data hash matches expected
                Assert.Equal(compXxH64, r.CompressedHash); //test compressed data hash matches expected
=======
                Assert.Equal(compXxH64, r.CompressedHash); //test compressed data hash matches expected
                //Assert.Equal(rawXxH64, r.InHash); //test raw data hash matches expected
>>>>>>> 32905ee6
                Assert.Equal(r.InHash, r.OutHash); //test IN and decompressed data hashes match
            }
        }

<<<<<<< HEAD
        [Theory]
        [InlineData(CompressionAlgorithm.Brotli, CompressionType.Level0, 0xc32a, "5cb9b63eb9a4c344", "ec081c314d14bcb1")]
        [InlineData(CompressionAlgorithm.Deflate, CompressionType.Level0, 0x6001e5, "5cb9b63eb9a4c344", "3440f5b2cbb3990d")]
        [InlineData(CompressionAlgorithm.DeflateNg, CompressionType.Level0, 0x6001e5, "5cb9b63eb9a4c344", "3440f5b2cbb3990d")]
        [InlineData(CompressionAlgorithm.FastLzma2, CompressionType.Level0, 0x1f2d, "5cb9b63eb9a4c344", "d901c9e905f2ed23")]
        [InlineData(CompressionAlgorithm.Lz4, CompressionType.Level0, 0x41d61, "5cb9b63eb9a4c344", "b1cd187b8091400c")]
        [InlineData(CompressionAlgorithm.Lzma, CompressionType.Level0, 0x230b, "5cb9b63eb9a4c344", "8257184f24479e50")]
        [InlineData(CompressionAlgorithm.Lzma2, CompressionType.Level0, 0x25f6, "5cb9b63eb9a4c344", "fc2e2fcb6505c945")]
        [InlineData(CompressionAlgorithm.ZLib, CompressionType.Level0, 0x6001eb, "5cb9b63eb9a4c344", "0a28fcae3b408197")]
        [InlineData(CompressionAlgorithm.ZLibNg, CompressionType.Level0, 0x6001eb, "5cb9b63eb9a4c344", "0a28fcae3b408197")]
        [InlineData(CompressionAlgorithm.ZStd, CompressionType.Level0, 0x5778, "5cb9b63eb9a4c344", "e2b8c5961872ad4c")]
        public void NoCompression_Stream6MiB_Chunk1MiB(CompressionAlgorithm algorithm, CompressionType type, long compressedSize, string rawXxh64, string compXxH64)
=======
#if !IS_32BIT
        [Theory]
        [InlineData(CompressionAlgorithm.Brotli, CompressionType.Fastest, 0x600014, "6aaba9c27838a268", "d3d5fdf377e15940")]
        [InlineData(CompressionAlgorithm.Deflate, CompressionType.Fastest, 0x60077b, "6aaba9c27838a268", "6cd757c2d4c89c1c")]
        [InlineData(CompressionAlgorithm.DeflateNg, CompressionType.Fastest, 0x654013, "6aaba9c27838a268", "85d2edff8cc11b12")]
        [InlineData(CompressionAlgorithm.FastLzma2, CompressionType.Fastest, 0x600147, "6aaba9c27838a268", "d879fa782d69a9d1")]
        [InlineData(CompressionAlgorithm.Lz4, CompressionType.Fastest, 0x60018b, "6aaba9c27838a268", "5439ee2aa1e5f765")]
        [InlineData(CompressionAlgorithm.Lzma, CompressionType.Fastest, 0x6160ee, "6aaba9c27838a268", "a434182c245fd148")]
        [InlineData(CompressionAlgorithm.Lzma2, CompressionType.Fastest, 0x60018d, "6aaba9c27838a268", "9f24550a997d41c8")]
        [InlineData(CompressionAlgorithm.ZLib, CompressionType.Fastest, 0x600781, "6aaba9c27838a268", "4d650db1242fefec")]
        [InlineData(CompressionAlgorithm.ZLibNg, CompressionType.Fastest, 0x654019, "6aaba9c27838a268", "503de593cc2df76a")]
        [InlineData(CompressionAlgorithm.ZStd, CompressionType.Fastest, 0x600099, "6aaba9c27838a268", "d033cda5805f142b")]
        public void DataNonCompressible_Stream6MiB_Chunk1MiB(CompressionAlgorithm algorithm, CompressionType type, long compressedSize, string rawXxh64, string compXxH64)
>>>>>>> 32905ee6
        {
            int streamLen = 6 * 1024 * 1024; // Total bytes to process
            int bufferSize = 1 * 1024 * 1024; // 1MiB block size

<<<<<<< HEAD
            using (var data = new TestPseudoTextStream())
=======
            using (var data = new TestNonCompressibleDataStream())
>>>>>>> 32905ee6
            {
                var x = TestNonCompressibleDataStream.Create(streamLen);

                TestResults r = Utl.TestStreamBlocks(data, algorithm, type, streamLen, bufferSize, (int)compressedSize);

                Trace.WriteLine($"[InlineData(CompressionAlgorithm.{algorithm}, CompressionType.{type}, 0x{r.CompressedBytes:x}, \"{r.InHash}\", \"{r.CompressedHash}\")]");
                Assert.Equal(compressedSize, r.CompressedBytes); //test compressed data size matches expected
                Assert.Equal(rawXxh64, r.InHash); //test raw data hash matches expected
                Assert.Equal(compXxH64, r.CompressedHash); //test compressed data hash matches expected
                Assert.Equal(r.InHash, r.OutHash); //test IN and decompressed data hashes match
            }
        }

        [Theory]
<<<<<<< HEAD
#if IS_32BIT
        [InlineData(CompressionAlgorithm.Brotli, CompressionType.Fastest, 0x84d, "25be05c704cb5995")]
        [InlineData(CompressionAlgorithm.Deflate, CompressionType.Fastest, 0x1db4, "2464d64063e022ba")]
        [InlineData(CompressionAlgorithm.DeflateNg, CompressionType.Fastest, 0x264c, "728b6f680101e18d")]
        [InlineData(CompressionAlgorithm.Lz4, CompressionType.Fastest, 0x16e8, "a0783a6c336c8bd9")]
        [InlineData(CompressionAlgorithm.Lzma, CompressionType.Fastest, 0x632, "1ee9e334582493e9")]
        [InlineData(CompressionAlgorithm.Lzma2, CompressionType.Fastest, 0x636, "eca2b056732b6c26")]
        [InlineData(CompressionAlgorithm.FastLzma2, CompressionType.Fastest, 0x5e5, "cdd2efd3865069b2")]
        [InlineData(CompressionAlgorithm.ZLib, CompressionType.Fastest, 0x1dba, "bdd8b43a296a44ad")]
        [InlineData(CompressionAlgorithm.ZLibNg, CompressionType.Fastest, 0x2652, "f2324065e2e34d09")]
        [InlineData(CompressionAlgorithm.ZStd, CompressionType.Fastest, 0x827, "6227887e1bc483a0")]
#else
        [InlineData(CompressionAlgorithm.Brotli, CompressionType.Fastest, 0x84d, "25be05c704cb5995")]
        [InlineData(CompressionAlgorithm.Brotli, CompressionType.Optimal, 0x5d1, "2b444156a4305ae3")]
        [InlineData(CompressionAlgorithm.Brotli, CompressionType.SmallestSize, 0x4fa, "bd7a15fc895f1b65")]
        [InlineData(CompressionAlgorithm.Deflate, CompressionType.Fastest, 0x1db4, "2464d64063e022ba")]
        [InlineData(CompressionAlgorithm.Deflate, CompressionType.Optimal, 0xcc2, "88b181dc28558433")]
        [InlineData(CompressionAlgorithm.Deflate, CompressionType.SmallestSize, 0xb9b, "080ef351410b77ac")]
        [InlineData(CompressionAlgorithm.DeflateNg, CompressionType.Fastest, 0x264c, "728b6f680101e18d")]
        [InlineData(CompressionAlgorithm.DeflateNg, CompressionType.Optimal, 0xbe1, "8fbdcf11b9e9fcb4")]
        [InlineData(CompressionAlgorithm.DeflateNg, CompressionType.SmallestSize, 0xb9b, "080ef351410b77ac")]
        [InlineData(CompressionAlgorithm.Lz4, CompressionType.Fastest, 0x16e8, "a0783a6c336c8bd9")]
        [InlineData(CompressionAlgorithm.Lz4, CompressionType.Optimal, 0xebf, "a64c1f527824c624")]
        [InlineData(CompressionAlgorithm.Lz4, CompressionType.SmallestSize, 0xebc, "62e511e4bd89818b")]
        [InlineData(CompressionAlgorithm.Lzma, CompressionType.Fastest, 0x632, "1ee9e334582493e9")]
        [InlineData(CompressionAlgorithm.Lzma, CompressionType.Optimal, 0x64e, "e36983b8df1f0fa0")]
        [InlineData(CompressionAlgorithm.Lzma, CompressionType.SmallestSize, 0x64e, "e36983b8df1f0fa0")]
        [InlineData(CompressionAlgorithm.Lzma2, CompressionType.Fastest, 0x636, "eca2b056732b6c26")]
        [InlineData(CompressionAlgorithm.Lzma2, CompressionType.Optimal, 0x605, "9ac9ca397bdbf54b")]
        [InlineData(CompressionAlgorithm.Lzma2, CompressionType.SmallestSize, 0x647, "1b1484110fe9391a")]
        [InlineData(CompressionAlgorithm.FastLzma2, CompressionType.Fastest, 0x5e5, "cdd2efd3865069b2")]
        [InlineData(CompressionAlgorithm.FastLzma2, CompressionType.Optimal, 0x733, "347363ee8e7e7f1d")]
        [InlineData(CompressionAlgorithm.FastLzma2, CompressionType.SmallestSize, 0x733, "0f256c67b74d6676")]
        [InlineData(CompressionAlgorithm.ZLib, CompressionType.Fastest, 0x1dba, "bdd8b43a296a44ad")]
        [InlineData(CompressionAlgorithm.ZLib, CompressionType.Optimal, 0xcc8, "aa99d2252c2f6606")]
        [InlineData(CompressionAlgorithm.ZLib, CompressionType.SmallestSize, 0xba1, "2b9ecf7dce8e81ce")]
        [InlineData(CompressionAlgorithm.ZLibNg, CompressionType.Fastest, 0x2652, "f2324065e2e34d09")]
        [InlineData(CompressionAlgorithm.ZLibNg, CompressionType.Optimal, 0xbe7, "bd93e4482eb778cb")]
        [InlineData(CompressionAlgorithm.ZLibNg, CompressionType.SmallestSize, 0xba1, "2b9ecf7dce8e81ce")]
        [InlineData(CompressionAlgorithm.ZStd, CompressionType.Fastest, 0x827, "6227887e1bc483a0")]
        [InlineData(CompressionAlgorithm.ZStd, CompressionType.Optimal, 0x7f2, "b18fa96dc3b4708d")]
        [InlineData(CompressionAlgorithm.ZStd, CompressionType.SmallestSize, 0x5c2, "5b61c22239bba82c")]
#endif
        public void Text_Stream64KiB(CompressionAlgorithm algorithm, CompressionType type, int compressedSize, string compXxH64)
        {
            int streamLen = 64 * 1024; // Total bytes to process
            int bufferSize = 64 * 1024;

            using (var data = new TestPseudoTextStream())
            {
=======
        [InlineData(CompressionAlgorithm.Brotli, CompressionType.Level0, 0xc32a, "5cb9b63eb9a4c344", "ec081c314d14bcb1")]
        [InlineData(CompressionAlgorithm.Deflate, CompressionType.Level0, 0x6001e5, "5cb9b63eb9a4c344", "3440f5b2cbb3990d")]
        [InlineData(CompressionAlgorithm.DeflateNg, CompressionType.Level0, 0x6001e5, "5cb9b63eb9a4c344", "3440f5b2cbb3990d")]
        [InlineData(CompressionAlgorithm.FastLzma2, CompressionType.Level0, 0x1f2d, "5cb9b63eb9a4c344", "d901c9e905f2ed23")]
        [InlineData(CompressionAlgorithm.Lz4, CompressionType.Level0, 0x41d61, "5cb9b63eb9a4c344", "b1cd187b8091400c")]
        [InlineData(CompressionAlgorithm.Lzma, CompressionType.Level0, 0x230b, "5cb9b63eb9a4c344", "8257184f24479e50")]
        [InlineData(CompressionAlgorithm.Lzma2, CompressionType.Level0, 0x25f6, "5cb9b63eb9a4c344", "fc2e2fcb6505c945")]
        [InlineData(CompressionAlgorithm.ZLib, CompressionType.Level0, 0x6001eb, "5cb9b63eb9a4c344", "0a28fcae3b408197")]
        [InlineData(CompressionAlgorithm.ZLibNg, CompressionType.Level0, 0x6001eb, "5cb9b63eb9a4c344", "0a28fcae3b408197")]
        [InlineData(CompressionAlgorithm.ZStd, CompressionType.Level0, 0x5778, "5cb9b63eb9a4c344", "e2b8c5961872ad4c")]
        public void NoCompression_Stream6MiB_Chunk1MiB(CompressionAlgorithm algorithm, CompressionType type, long compressedSize, string rawXxh64, string compXxH64)
        {
            int streamLen = 6 * 1024 * 1024; // Total bytes to process
            int bufferSize = 1 * 1024 * 1024; // 1MiB block size

            using (var data = new TestPseudoTextStream())
            {
                var x = TestNonCompressibleDataStream.Create(streamLen);

>>>>>>> 32905ee6
                TestResults r = Utl.TestStreamBlocks(data, algorithm, type, streamLen, bufferSize, (int)compressedSize);

                Trace.WriteLine($"[InlineData(CompressionAlgorithm.{algorithm}, CompressionType.{type}, 0x{r.CompressedBytes:x}, \"{r.InHash}\", \"{r.CompressedHash}\")]");
                Assert.Equal(compressedSize, r.CompressedBytes); //test compressed data size matches expected
<<<<<<< HEAD
                Assert.Equal(compXxH64, r.CompressedHash); //test compressed data hash matches expected
                //Assert.Equal(rawXxH64, r.InHash); //test raw data hash matches expected
=======
                Assert.Equal(rawXxh64, r.InHash); //test raw data hash matches expected
                Assert.Equal(compXxH64, r.CompressedHash); //test compressed data hash matches expected
>>>>>>> 32905ee6
                Assert.Equal(r.InHash, r.OutHash); //test IN and decompressed data hashes match
            }
        }

        [Theory]
        [InlineData(CompressionAlgorithm.Brotli, CompressionType.Fastest, 0x2030, "7833322f45651d24", "4095103af13e29d7")]
        [InlineData(CompressionAlgorithm.Deflate, CompressionType.Fastest, 0xb499, "7833322f45651d24", "3aa7fa616a0a0beb")]
        [InlineData(CompressionAlgorithm.DeflateNg, CompressionType.Fastest, 0x1371d, "7833322f45651d24", "4e21fd2ecc76dda6")]
        [InlineData(CompressionAlgorithm.Lz4, CompressionType.Fastest, 0x6e51, "7833322f45651d24", "4f4908addd1991a1")]
        [InlineData(CompressionAlgorithm.Lzma, CompressionType.Fastest, 0x54e, "7833322f45651d24", "635862db00fae132")]
        [InlineData(CompressionAlgorithm.Lzma2, CompressionType.Fastest, 0xea7, "7833322f45651d24", "08cf4de3f6733691")]
        [InlineData(CompressionAlgorithm.FastLzma2, CompressionType.Fastest, 0x9e3, "7833322f45651d24", "4232839926c89dcf")]
        [InlineData(CompressionAlgorithm.ZLib, CompressionType.Fastest, 0xb49f, "7833322f45651d24", "6971719677322556")]
        [InlineData(CompressionAlgorithm.ZLibNg, CompressionType.Fastest, 0x13723, "7833322f45651d24", "34a0eaac76a7fd87")]
        [InlineData(CompressionAlgorithm.ZStd, CompressionType.Fastest, 0x3d4, "7833322f45651d24", "ae6f556cb2489ead")]
        public void Data_Stream6MiB_ReadByteWriteByte(CompressionAlgorithm algorithm, CompressionType type, long compressedSize, string rawXxH64, string compXxH64)
        {
            int streamLen = 6 * 1024 * 1024; // Total bytes to process
            int bufferSize = 1 * 1024 * 1024; // 1MiB block size

            using (var data = new TestDataStream())
            {
                TestResults r = Utl.TestStreamBytes(data, algorithm, type, streamLen, bufferSize, (int)compressedSize);

                Trace.WriteLine($"[InlineData(CompressionAlgorithm.{algorithm}, CompressionType.{type}, 0x{r.CompressedBytes:x}, \"{r.InHash}\", \"{r.CompressedHash}\")]");
                Assert.Equal(compressedSize, r.CompressedBytes); //test compressed data size matches expected
                Assert.Equal(rawXxH64, r.InHash); //test raw data hash matches expected
                Assert.Equal(compXxH64, r.CompressedHash); //test compressed data hash matches expected
                Assert.Equal(r.InHash, r.OutHash); //test IN and decompressed data hashes match
            }
        }

        [Theory]
        [InlineData(CompressionAlgorithm.Copy, CompressionType.Fastest, 0x1400000, "6d522dca7d96dfe8", "6d522dca7d96dfe8")]
        [InlineData(CompressionAlgorithm.Copy, CompressionType.Optimal, 0x1400000, "6d522dca7d96dfe8", "6d522dca7d96dfe8")]
        [InlineData(CompressionAlgorithm.Copy, CompressionType.SmallestSize, 0x1400000, "6d522dca7d96dfe8", "6d522dca7d96dfe8")]
        [InlineData(CompressionAlgorithm.Brotli, CompressionType.Fastest, 0x6b42, "6d522dca7d96dfe8", "0a1ce1dc6372e770")]
        [InlineData(CompressionAlgorithm.Brotli, CompressionType.Optimal, 0x1b5, "6d522dca7d96dfe8", "d20488bddff3a34b")]
        [InlineData(CompressionAlgorithm.Brotli, CompressionType.SmallestSize, 0x1a5, "6d522dca7d96dfe8", "9dfc18b1eae394b7")]
        [InlineData(CompressionAlgorithm.Deflate, CompressionType.Fastest, 0x2557b, "6d522dca7d96dfe8", "21a9545122b4336f")]
        [InlineData(CompressionAlgorithm.Deflate, CompressionType.Optimal, 0x16749, "6d522dca7d96dfe8", "3a6e1acfa971804d")]
        [InlineData(CompressionAlgorithm.Deflate, CompressionType.SmallestSize, 0x16749, "6d522dca7d96dfe8", "3a6e1acfa971804d")]
        [InlineData(CompressionAlgorithm.DeflateNg, CompressionType.Fastest, 0x40976, "6d522dca7d96dfe8", "a519415c475fd0d2")]
        [InlineData(CompressionAlgorithm.DeflateNg, CompressionType.Optimal, 0x16749, "6d522dca7d96dfe8", "3a6e1acfa971804d")]
        [InlineData(CompressionAlgorithm.DeflateNg, CompressionType.SmallestSize, 0x16749, "6d522dca7d96dfe8", "3a6e1acfa971804d")]
        [InlineData(CompressionAlgorithm.FastLzma2, CompressionType.Fastest, 0x208b, "6d522dca7d96dfe8", "eceddb5fb719e23f")]
        [InlineData(CompressionAlgorithm.FastLzma2, CompressionType.Optimal, 0x132a, "6d522dca7d96dfe8", "b14b454b8273d87c")]
        // too slow [InlineData(CompressionAlgorithm.FastLzma2, CompressionType.SmallestSize, 0x132a, "6d522dca7d96dfe8", "de68e77100a71261")]
        [InlineData(CompressionAlgorithm.Lz4, CompressionType.Fastest, 0x16f9f, "6d522dca7d96dfe8", "b9dbe31b7aaa178a")]
        [InlineData(CompressionAlgorithm.Lz4, CompressionType.Optimal, 0x332cb, "6d522dca7d96dfe8", "6f07ae04ef765603")]
        [InlineData(CompressionAlgorithm.Lz4, CompressionType.SmallestSize, 0x332cb, "6d522dca7d96dfe8", "6f07ae04ef765603")]
        [InlineData(CompressionAlgorithm.Lzma, CompressionType.Fastest, 0xd65, "6d522dca7d96dfe8", "de79b5fd4314f0e5")]
        [InlineData(CompressionAlgorithm.Lzma, CompressionType.Optimal, 0xd66, "6d522dca7d96dfe8", "a975d12987fde7eb")]
        [InlineData(CompressionAlgorithm.Lzma, CompressionType.SmallestSize, 0xd66, "6d522dca7d96dfe8", "a975d12987fde7eb")]
        [InlineData(CompressionAlgorithm.Lzma2, CompressionType.Fastest, 0x30d5, "6d522dca7d96dfe8", "cb07ceedc0627fcc")]
        [InlineData(CompressionAlgorithm.Lzma2, CompressionType.Optimal, 0x30d5, "6d522dca7d96dfe8", "be03df0742f1daeb")]
        [InlineData(CompressionAlgorithm.Lzma2, CompressionType.SmallestSize, 0x30d5, "6d522dca7d96dfe8", "be03df0742f1daeb")]
        [InlineData(CompressionAlgorithm.ZLib, CompressionType.Fastest, 0x25581, "6d522dca7d96dfe8", "7b0de0f3ce743798")]
        [InlineData(CompressionAlgorithm.ZLib, CompressionType.Optimal, 0x1674f, "6d522dca7d96dfe8", "7266f745c4d9b110")]
        [InlineData(CompressionAlgorithm.ZLib, CompressionType.SmallestSize, 0x1674f, "6d522dca7d96dfe8", "ac87e7997d39673a")]
        [InlineData(CompressionAlgorithm.ZLibNg, CompressionType.Fastest, 0x4097c, "6d522dca7d96dfe8", "e157de4720ea78e2")]
        [InlineData(CompressionAlgorithm.ZLibNg, CompressionType.Optimal, 0x1674f, "6d522dca7d96dfe8", "7266f745c4d9b110")]
        [InlineData(CompressionAlgorithm.ZLibNg, CompressionType.SmallestSize, 0x1674f, "6d522dca7d96dfe8", "ac87e7997d39673a")]
        [InlineData(CompressionAlgorithm.ZStd, CompressionType.Fastest, 0x90b, "6d522dca7d96dfe8", "5690b6b13a63fa53")]
        [InlineData(CompressionAlgorithm.ZStd, CompressionType.Optimal, 0x90b, "6d522dca7d96dfe8", "8c2c44e66f7f5ff0")]
        [InlineData(CompressionAlgorithm.ZStd, CompressionType.SmallestSize, 0x86e, "6d522dca7d96dfe8", "060d59864bfd9550")]
        public async Task Data_Stream20MiB_Chunk1MiB_Async(CompressionAlgorithm algorithm, CompressionType type, long compressedSize, string rawXxH64, string compXxH64)
        {
            int streamLen = 20 * 1024 * 1024; // Total bytes to process
            int bufferSize = 1 * 1024 * 1024; // 1MiB block size

            using (var data = new TestDataStream())
            {
                TestResults r = await Utl.TestStreamBlocksAsync(data, algorithm, type, streamLen, bufferSize, (int)compressedSize);

                Trace.WriteLine($"[InlineData(CompressionAlgorithm.{algorithm}, CompressionType.{type}, 0x{r.CompressedBytes:x}, \"{r.InHash}\", \"{r.CompressedHash}\")]");
                Assert.Equal(compressedSize, r.CompressedBytes); //test compressed data size matches expected
                Assert.Equal(compXxH64, r.CompressedHash); //test compressed data hash matches expected
                Assert.Equal(rawXxH64, r.InHash); //test raw data hash matches expected
                Assert.Equal(r.InHash, r.OutHash); //test IN and decompressed data hashes match
            }
        }

#if WIN_X64
        [Theory]
        //[InlineData(CompressionAlgorithm.Copy, CompressionType.Fastest, 512 * 1024 * 1024, "c668fabe6e6e9235", "c668fabe6e6e9235")]
        [InlineData(CompressionAlgorithm.Brotli, CompressionType.Fastest, 0xaba27, "c668fabe6e6e9235", "f11172f7d39c66ff")]
        [InlineData(CompressionAlgorithm.Deflate, CompressionType.Fastest, 0x3b918d, "c668fabe6e6e9235", "78d7773f85aa8e7c")]
        [InlineData(CompressionAlgorithm.DeflateNg, CompressionType.Fastest, 0x673322, "c668fabe6e6e9235", "2be7825c1fffe4d2")]
        [InlineData(CompressionAlgorithm.FastLzma2, CompressionType.Fastest, 0x3214b, "c668fabe6e6e9235", "4075fff2db91dc02")]
        [InlineData(CompressionAlgorithm.Lz4, CompressionType.Fastest, 0x24c20b, "c668fabe6e6e9235", "b9cbe71dc4731422")]
        [InlineData(CompressionAlgorithm.Lzma, CompressionType.Fastest, 0x129aa, "c668fabe6e6e9235", "150b42d11de57fc7")]
        [InlineData(CompressionAlgorithm.Lzma2, CompressionType.Fastest, 0x4e201, "c668fabe6e6e9235", "4ae0151988b74cae")]
        [InlineData(CompressionAlgorithm.GZip, CompressionType.Fastest, 0x3b919f, "c668fabe6e6e9235", "527b08f1d7436fcb")]
        [InlineData(CompressionAlgorithm.GZipNg, CompressionType.Fastest, 0x673334, "c668fabe6e6e9235", "73866ae185a2ca00")]
        [InlineData(CompressionAlgorithm.ZLib, CompressionType.Fastest, 0x3b9193, "c668fabe6e6e9235", "a951bcf26245af42")]
        [InlineData(CompressionAlgorithm.ZLibNg, CompressionType.Fastest, 0x673328, "c668fabe6e6e9235", "acd9eae8637f56d9")]
        [InlineData(CompressionAlgorithm.ZStd, CompressionType.Fastest, 0xc18b, "c668fabe6e6e9235", "2cfc65995205f07d")]
        public void Data_Stream512MiB_Chunk1MiB(CompressionAlgorithm algorithm, CompressionType type, long compressedSize, string rawXxH64, string compXxH64)
        {
            int streamLen = 512 * 1024 * 1024; // Total bytes to process
            int bufferSize = 1 * 1024 * 1024; // 1MiB block size

            using (var data = new TestDataStream())
            {
                TestResults r = Utl.TestStreamBlocks(data, algorithm, type, streamLen, bufferSize, (int)compressedSize);

                Trace.WriteLine($"[InlineData(CompressionAlgorithm.{algorithm}, CompressionType.{type}, 0x{r.CompressedBytes:x}, \"{r.InHash}\", \"{r.CompressedHash}\")]");
                Assert.Equal(compressedSize, r.CompressedBytes); //test compressed data size matches expected
                Assert.Equal(compXxH64, r.CompressedHash); //test compressed data hash matches expected
                Assert.Equal(rawXxH64, r.InHash); //test raw data hash matches expected
                Assert.Equal(r.InHash, r.OutHash); //test IN and decompressed data hashes match
            }
        }

        [Theory]
        [InlineData(CompressionAlgorithm.Lzma, CompressionType.Fastest, 0x129aa, "c668fabe6e6e9235", "150b42d11de57fc7")]
        [InlineData(CompressionAlgorithm.Lzma2, CompressionType.Fastest, 0x138c1, "c668fabe6e6e9235", "cc526df9a9d44632")]
        [InlineData(CompressionAlgorithm.FastLzma2, CompressionType.Fastest, 0x29dc9, "c668fabe6e6e9235", "d2ec321fdb0dc743")]
        public void Data_Stream512MiB_Chunk128MiB(CompressionAlgorithm algorithm, CompressionType type, long compressedSize, string rawXxH64, string compXxH64)
        {
            int streamLen = 512 * 1024 * 1024; // Total bytes to process
            int bufferSize = 128 * 1024 * 1024; // 128MiB block size

            using (var data = new TestDataStream())
            {
                TestResults r = Utl.TestStreamBlocks(data, algorithm, type, streamLen, bufferSize, (int)compressedSize);

                Trace.WriteLine($"[InlineData(CompressionAlgorithm.{algorithm}, CompressionType.{type}, 0x{r.CompressedBytes:x}, \"{r.InHash}\", \"{r.CompressedHash}\")]");
                Assert.Equal(compressedSize, r.CompressedBytes); //test compressed data size matches expected
                Assert.Equal(compXxH64, r.CompressedHash); //test compressed data hash matches expected
                Assert.Equal(rawXxH64, r.InHash); //test raw data hash matches expected
                Assert.Equal(r.InHash, r.OutHash); //test IN and decompressed data hashes match
            }
        }

#endif
#endif

    }
}<|MERGE_RESOLUTION|>--- conflicted
+++ resolved
@@ -20,11 +20,7 @@
         [InlineData(CompressionAlgorithm.Deflate, CompressionType.Fastest, 0x3cd, "eefbb1f99743a612")]
         [InlineData(CompressionAlgorithm.DeflateNg, CompressionType.Fastest, 0x4bf, "ca5207caef02504d")]
         [InlineData(CompressionAlgorithm.FastLzma2, CompressionType.Fastest, 0x1ea, "e8dcd55f29d31d27")]
-<<<<<<< HEAD
-        [InlineData(CompressionAlgorithm.Lz4, CompressionType.Fastest, 0x29a, "72f75d0b96ea09ee")]
-=======
         //[InlineData(CompressionAlgorithm.Lz4, CompressionType.Fastest, 0x29a, "72f75d0b96ea09ee")]
->>>>>>> 32905ee6
         [InlineData(CompressionAlgorithm.Lzma, CompressionType.Fastest, 0x1de, "6d7905044230ec1f")]
         [InlineData(CompressionAlgorithm.Lzma2, CompressionType.Fastest, 0x1e5, "b4550df1c1bd0067")]
         [InlineData(CompressionAlgorithm.ZLib, CompressionType.Fastest, 0x3d3, "faf781046fb77de8")]
@@ -84,11 +80,7 @@
         [InlineData(CompressionAlgorithm.Brotli, CompressionType.Fastest, 0x1, "12f83c352a398165")]
         [InlineData(CompressionAlgorithm.Deflate, CompressionType.Fastest, 0x2, "fae4a10ff02fd326")]
         [InlineData(CompressionAlgorithm.DeflateNg, CompressionType.Fastest, 0x2, "fae4a10ff02fd326")]
-<<<<<<< HEAD
-        [InlineData(CompressionAlgorithm.Lz4, CompressionType.Fastest, 0xf, "0de3431ec7da9349")]
-=======
         //[InlineData(CompressionAlgorithm.Lz4, CompressionType.Fastest, 0xf, "0de3431ec7da9349")]
->>>>>>> 32905ee6
         [InlineData(CompressionAlgorithm.Lzma, CompressionType.Fastest, 0x5, "00f4f72fb7a8c648")]
         [InlineData(CompressionAlgorithm.Lzma2, CompressionType.Fastest, 0x1, "e934a84adb052768")]
         [InlineData(CompressionAlgorithm.FastLzma2, CompressionType.Fastest, 0x6, "d8018fa1b17508d8")]
@@ -145,27 +137,6 @@
         }
 
         [Theory]
-<<<<<<< HEAD
-        [InlineData(CompressionAlgorithm.Brotli, CompressionType.Fastest, 0x600014, "6aaba9c27838a268", "d3d5fdf377e15940")]
-        [InlineData(CompressionAlgorithm.Deflate, CompressionType.Fastest, 0x60077b, "6aaba9c27838a268", "6cd757c2d4c89c1c")]
-        [InlineData(CompressionAlgorithm.DeflateNg, CompressionType.Fastest, 0x654013, "6aaba9c27838a268", "85d2edff8cc11b12")]
-        [InlineData(CompressionAlgorithm.FastLzma2, CompressionType.Fastest, 0x600147, "6aaba9c27838a268", "d879fa782d69a9d1")]
-        [InlineData(CompressionAlgorithm.Lz4, CompressionType.Fastest, 0x60018b, "6aaba9c27838a268", "5439ee2aa1e5f765")]
-        [InlineData(CompressionAlgorithm.Lzma, CompressionType.Fastest, 0x6160ee, "6aaba9c27838a268", "a434182c245fd148")]
-        [InlineData(CompressionAlgorithm.Lzma2, CompressionType.Fastest, 0x60018d, "6aaba9c27838a268", "9f24550a997d41c8")]
-        [InlineData(CompressionAlgorithm.ZLib, CompressionType.Fastest, 0x600781, "6aaba9c27838a268", "4d650db1242fefec")]
-        [InlineData(CompressionAlgorithm.ZLibNg, CompressionType.Fastest, 0x654019, "6aaba9c27838a268", "503de593cc2df76a")]
-        [InlineData(CompressionAlgorithm.ZStd, CompressionType.Fastest, 0x600099, "6aaba9c27838a268", "d033cda5805f142b")]
-        public void DataNonCompressible_Stream6MiB_Chunk1MiB(CompressionAlgorithm algorithm, CompressionType type, long compressedSize, string rawXxh64, string compXxH64)
-        {
-            int streamLen = 6 * 1024 * 1024; // Total bytes to process
-            int bufferSize = 1 * 1024 * 1024; // 1MiB block size
-
-            using (var data = new TestNonCompressibleDataStream())
-            {
-                var x = TestNonCompressibleDataStream.Create(streamLen);
-
-=======
 #if IS_32BIT
         [InlineData(CompressionAlgorithm.Brotli, CompressionType.Fastest, 0x84d, "25be05c704cb5995")]
         [InlineData(CompressionAlgorithm.Deflate, CompressionType.Fastest, 0x1db4, "2464d64063e022ba")]
@@ -216,23 +187,47 @@
 
             using (var data = new TestPseudoTextStream())
             {
->>>>>>> 32905ee6
-                TestResults r = Utl.TestStreamBlocks(data, algorithm, type, streamLen, bufferSize, (int)compressedSize);
-
-                Trace.WriteLine($"[InlineData(CompressionAlgorithm.{algorithm}, CompressionType.{type}, 0x{r.CompressedBytes:x}, \"{r.InHash}\", \"{r.CompressedHash}\")]");
-                Assert.Equal(compressedSize, r.CompressedBytes); //test compressed data size matches expected
-<<<<<<< HEAD
+                TestResults r = Utl.TestStreamBlocks(data, algorithm, type, streamLen, bufferSize, (int)compressedSize);
+
+                Trace.WriteLine($"[InlineData(CompressionAlgorithm.{algorithm}, CompressionType.{type}, 0x{r.CompressedBytes:x}, \"{r.InHash}\", \"{r.CompressedHash}\")]");
+                Assert.Equal(compressedSize, r.CompressedBytes); //test compressed data size matches expected
+                Assert.Equal(compXxH64, r.CompressedHash); //test compressed data hash matches expected
+                //Assert.Equal(rawXxH64, r.InHash); //test raw data hash matches expected
+                Assert.Equal(r.InHash, r.OutHash); //test IN and decompressed data hashes match
+            }
+        }
+
+#if !IS_32BIT
+        [Theory]
+        [InlineData(CompressionAlgorithm.Brotli, CompressionType.Fastest, 0x600014, "6aaba9c27838a268", "d3d5fdf377e15940")]
+        [InlineData(CompressionAlgorithm.Deflate, CompressionType.Fastest, 0x60077b, "6aaba9c27838a268", "6cd757c2d4c89c1c")]
+        [InlineData(CompressionAlgorithm.DeflateNg, CompressionType.Fastest, 0x654013, "6aaba9c27838a268", "85d2edff8cc11b12")]
+        [InlineData(CompressionAlgorithm.FastLzma2, CompressionType.Fastest, 0x600147, "6aaba9c27838a268", "d879fa782d69a9d1")]
+        [InlineData(CompressionAlgorithm.Lz4, CompressionType.Fastest, 0x60018b, "6aaba9c27838a268", "5439ee2aa1e5f765")]
+        [InlineData(CompressionAlgorithm.Lzma, CompressionType.Fastest, 0x6160ee, "6aaba9c27838a268", "a434182c245fd148")]
+        [InlineData(CompressionAlgorithm.Lzma2, CompressionType.Fastest, 0x60018d, "6aaba9c27838a268", "9f24550a997d41c8")]
+        [InlineData(CompressionAlgorithm.ZLib, CompressionType.Fastest, 0x600781, "6aaba9c27838a268", "4d650db1242fefec")]
+        [InlineData(CompressionAlgorithm.ZLibNg, CompressionType.Fastest, 0x654019, "6aaba9c27838a268", "503de593cc2df76a")]
+        [InlineData(CompressionAlgorithm.ZStd, CompressionType.Fastest, 0x600099, "6aaba9c27838a268", "d033cda5805f142b")]
+        public void DataNonCompressible_Stream6MiB_Chunk1MiB(CompressionAlgorithm algorithm, CompressionType type, long compressedSize, string rawXxh64, string compXxH64)
+        {
+            int streamLen = 6 * 1024 * 1024; // Total bytes to process
+            int bufferSize = 1 * 1024 * 1024; // 1MiB block size
+
+            using (var data = new TestNonCompressibleDataStream())
+            {
+                var x = TestNonCompressibleDataStream.Create(streamLen);
+
+                TestResults r = Utl.TestStreamBlocks(data, algorithm, type, streamLen, bufferSize, (int)compressedSize);
+
+                Trace.WriteLine($"[InlineData(CompressionAlgorithm.{algorithm}, CompressionType.{type}, 0x{r.CompressedBytes:x}, \"{r.InHash}\", \"{r.CompressedHash}\")]");
+                Assert.Equal(compressedSize, r.CompressedBytes); //test compressed data size matches expected
                 Assert.Equal(rawXxh64, r.InHash); //test raw data hash matches expected
                 Assert.Equal(compXxH64, r.CompressedHash); //test compressed data hash matches expected
-=======
-                Assert.Equal(compXxH64, r.CompressedHash); //test compressed data hash matches expected
-                //Assert.Equal(rawXxH64, r.InHash); //test raw data hash matches expected
->>>>>>> 32905ee6
-                Assert.Equal(r.InHash, r.OutHash); //test IN and decompressed data hashes match
-            }
-        }
-
-<<<<<<< HEAD
+                Assert.Equal(r.InHash, r.OutHash); //test IN and decompressed data hashes match
+            }
+        }
+
         [Theory]
         [InlineData(CompressionAlgorithm.Brotli, CompressionType.Level0, 0xc32a, "5cb9b63eb9a4c344", "ec081c314d14bcb1")]
         [InlineData(CompressionAlgorithm.Deflate, CompressionType.Level0, 0x6001e5, "5cb9b63eb9a4c344", "3440f5b2cbb3990d")]
@@ -245,30 +240,11 @@
         [InlineData(CompressionAlgorithm.ZLibNg, CompressionType.Level0, 0x6001eb, "5cb9b63eb9a4c344", "0a28fcae3b408197")]
         [InlineData(CompressionAlgorithm.ZStd, CompressionType.Level0, 0x5778, "5cb9b63eb9a4c344", "e2b8c5961872ad4c")]
         public void NoCompression_Stream6MiB_Chunk1MiB(CompressionAlgorithm algorithm, CompressionType type, long compressedSize, string rawXxh64, string compXxH64)
-=======
-#if !IS_32BIT
-        [Theory]
-        [InlineData(CompressionAlgorithm.Brotli, CompressionType.Fastest, 0x600014, "6aaba9c27838a268", "d3d5fdf377e15940")]
-        [InlineData(CompressionAlgorithm.Deflate, CompressionType.Fastest, 0x60077b, "6aaba9c27838a268", "6cd757c2d4c89c1c")]
-        [InlineData(CompressionAlgorithm.DeflateNg, CompressionType.Fastest, 0x654013, "6aaba9c27838a268", "85d2edff8cc11b12")]
-        [InlineData(CompressionAlgorithm.FastLzma2, CompressionType.Fastest, 0x600147, "6aaba9c27838a268", "d879fa782d69a9d1")]
-        [InlineData(CompressionAlgorithm.Lz4, CompressionType.Fastest, 0x60018b, "6aaba9c27838a268", "5439ee2aa1e5f765")]
-        [InlineData(CompressionAlgorithm.Lzma, CompressionType.Fastest, 0x6160ee, "6aaba9c27838a268", "a434182c245fd148")]
-        [InlineData(CompressionAlgorithm.Lzma2, CompressionType.Fastest, 0x60018d, "6aaba9c27838a268", "9f24550a997d41c8")]
-        [InlineData(CompressionAlgorithm.ZLib, CompressionType.Fastest, 0x600781, "6aaba9c27838a268", "4d650db1242fefec")]
-        [InlineData(CompressionAlgorithm.ZLibNg, CompressionType.Fastest, 0x654019, "6aaba9c27838a268", "503de593cc2df76a")]
-        [InlineData(CompressionAlgorithm.ZStd, CompressionType.Fastest, 0x600099, "6aaba9c27838a268", "d033cda5805f142b")]
-        public void DataNonCompressible_Stream6MiB_Chunk1MiB(CompressionAlgorithm algorithm, CompressionType type, long compressedSize, string rawXxh64, string compXxH64)
->>>>>>> 32905ee6
         {
             int streamLen = 6 * 1024 * 1024; // Total bytes to process
             int bufferSize = 1 * 1024 * 1024; // 1MiB block size
 
-<<<<<<< HEAD
             using (var data = new TestPseudoTextStream())
-=======
-            using (var data = new TestNonCompressibleDataStream())
->>>>>>> 32905ee6
             {
                 var x = TestNonCompressibleDataStream.Create(streamLen);
 
@@ -278,94 +254,6 @@
                 Assert.Equal(compressedSize, r.CompressedBytes); //test compressed data size matches expected
                 Assert.Equal(rawXxh64, r.InHash); //test raw data hash matches expected
                 Assert.Equal(compXxH64, r.CompressedHash); //test compressed data hash matches expected
-                Assert.Equal(r.InHash, r.OutHash); //test IN and decompressed data hashes match
-            }
-        }
-
-        [Theory]
-<<<<<<< HEAD
-#if IS_32BIT
-        [InlineData(CompressionAlgorithm.Brotli, CompressionType.Fastest, 0x84d, "25be05c704cb5995")]
-        [InlineData(CompressionAlgorithm.Deflate, CompressionType.Fastest, 0x1db4, "2464d64063e022ba")]
-        [InlineData(CompressionAlgorithm.DeflateNg, CompressionType.Fastest, 0x264c, "728b6f680101e18d")]
-        [InlineData(CompressionAlgorithm.Lz4, CompressionType.Fastest, 0x16e8, "a0783a6c336c8bd9")]
-        [InlineData(CompressionAlgorithm.Lzma, CompressionType.Fastest, 0x632, "1ee9e334582493e9")]
-        [InlineData(CompressionAlgorithm.Lzma2, CompressionType.Fastest, 0x636, "eca2b056732b6c26")]
-        [InlineData(CompressionAlgorithm.FastLzma2, CompressionType.Fastest, 0x5e5, "cdd2efd3865069b2")]
-        [InlineData(CompressionAlgorithm.ZLib, CompressionType.Fastest, 0x1dba, "bdd8b43a296a44ad")]
-        [InlineData(CompressionAlgorithm.ZLibNg, CompressionType.Fastest, 0x2652, "f2324065e2e34d09")]
-        [InlineData(CompressionAlgorithm.ZStd, CompressionType.Fastest, 0x827, "6227887e1bc483a0")]
-#else
-        [InlineData(CompressionAlgorithm.Brotli, CompressionType.Fastest, 0x84d, "25be05c704cb5995")]
-        [InlineData(CompressionAlgorithm.Brotli, CompressionType.Optimal, 0x5d1, "2b444156a4305ae3")]
-        [InlineData(CompressionAlgorithm.Brotli, CompressionType.SmallestSize, 0x4fa, "bd7a15fc895f1b65")]
-        [InlineData(CompressionAlgorithm.Deflate, CompressionType.Fastest, 0x1db4, "2464d64063e022ba")]
-        [InlineData(CompressionAlgorithm.Deflate, CompressionType.Optimal, 0xcc2, "88b181dc28558433")]
-        [InlineData(CompressionAlgorithm.Deflate, CompressionType.SmallestSize, 0xb9b, "080ef351410b77ac")]
-        [InlineData(CompressionAlgorithm.DeflateNg, CompressionType.Fastest, 0x264c, "728b6f680101e18d")]
-        [InlineData(CompressionAlgorithm.DeflateNg, CompressionType.Optimal, 0xbe1, "8fbdcf11b9e9fcb4")]
-        [InlineData(CompressionAlgorithm.DeflateNg, CompressionType.SmallestSize, 0xb9b, "080ef351410b77ac")]
-        [InlineData(CompressionAlgorithm.Lz4, CompressionType.Fastest, 0x16e8, "a0783a6c336c8bd9")]
-        [InlineData(CompressionAlgorithm.Lz4, CompressionType.Optimal, 0xebf, "a64c1f527824c624")]
-        [InlineData(CompressionAlgorithm.Lz4, CompressionType.SmallestSize, 0xebc, "62e511e4bd89818b")]
-        [InlineData(CompressionAlgorithm.Lzma, CompressionType.Fastest, 0x632, "1ee9e334582493e9")]
-        [InlineData(CompressionAlgorithm.Lzma, CompressionType.Optimal, 0x64e, "e36983b8df1f0fa0")]
-        [InlineData(CompressionAlgorithm.Lzma, CompressionType.SmallestSize, 0x64e, "e36983b8df1f0fa0")]
-        [InlineData(CompressionAlgorithm.Lzma2, CompressionType.Fastest, 0x636, "eca2b056732b6c26")]
-        [InlineData(CompressionAlgorithm.Lzma2, CompressionType.Optimal, 0x605, "9ac9ca397bdbf54b")]
-        [InlineData(CompressionAlgorithm.Lzma2, CompressionType.SmallestSize, 0x647, "1b1484110fe9391a")]
-        [InlineData(CompressionAlgorithm.FastLzma2, CompressionType.Fastest, 0x5e5, "cdd2efd3865069b2")]
-        [InlineData(CompressionAlgorithm.FastLzma2, CompressionType.Optimal, 0x733, "347363ee8e7e7f1d")]
-        [InlineData(CompressionAlgorithm.FastLzma2, CompressionType.SmallestSize, 0x733, "0f256c67b74d6676")]
-        [InlineData(CompressionAlgorithm.ZLib, CompressionType.Fastest, 0x1dba, "bdd8b43a296a44ad")]
-        [InlineData(CompressionAlgorithm.ZLib, CompressionType.Optimal, 0xcc8, "aa99d2252c2f6606")]
-        [InlineData(CompressionAlgorithm.ZLib, CompressionType.SmallestSize, 0xba1, "2b9ecf7dce8e81ce")]
-        [InlineData(CompressionAlgorithm.ZLibNg, CompressionType.Fastest, 0x2652, "f2324065e2e34d09")]
-        [InlineData(CompressionAlgorithm.ZLibNg, CompressionType.Optimal, 0xbe7, "bd93e4482eb778cb")]
-        [InlineData(CompressionAlgorithm.ZLibNg, CompressionType.SmallestSize, 0xba1, "2b9ecf7dce8e81ce")]
-        [InlineData(CompressionAlgorithm.ZStd, CompressionType.Fastest, 0x827, "6227887e1bc483a0")]
-        [InlineData(CompressionAlgorithm.ZStd, CompressionType.Optimal, 0x7f2, "b18fa96dc3b4708d")]
-        [InlineData(CompressionAlgorithm.ZStd, CompressionType.SmallestSize, 0x5c2, "5b61c22239bba82c")]
-#endif
-        public void Text_Stream64KiB(CompressionAlgorithm algorithm, CompressionType type, int compressedSize, string compXxH64)
-        {
-            int streamLen = 64 * 1024; // Total bytes to process
-            int bufferSize = 64 * 1024;
-
-            using (var data = new TestPseudoTextStream())
-            {
-=======
-        [InlineData(CompressionAlgorithm.Brotli, CompressionType.Level0, 0xc32a, "5cb9b63eb9a4c344", "ec081c314d14bcb1")]
-        [InlineData(CompressionAlgorithm.Deflate, CompressionType.Level0, 0x6001e5, "5cb9b63eb9a4c344", "3440f5b2cbb3990d")]
-        [InlineData(CompressionAlgorithm.DeflateNg, CompressionType.Level0, 0x6001e5, "5cb9b63eb9a4c344", "3440f5b2cbb3990d")]
-        [InlineData(CompressionAlgorithm.FastLzma2, CompressionType.Level0, 0x1f2d, "5cb9b63eb9a4c344", "d901c9e905f2ed23")]
-        [InlineData(CompressionAlgorithm.Lz4, CompressionType.Level0, 0x41d61, "5cb9b63eb9a4c344", "b1cd187b8091400c")]
-        [InlineData(CompressionAlgorithm.Lzma, CompressionType.Level0, 0x230b, "5cb9b63eb9a4c344", "8257184f24479e50")]
-        [InlineData(CompressionAlgorithm.Lzma2, CompressionType.Level0, 0x25f6, "5cb9b63eb9a4c344", "fc2e2fcb6505c945")]
-        [InlineData(CompressionAlgorithm.ZLib, CompressionType.Level0, 0x6001eb, "5cb9b63eb9a4c344", "0a28fcae3b408197")]
-        [InlineData(CompressionAlgorithm.ZLibNg, CompressionType.Level0, 0x6001eb, "5cb9b63eb9a4c344", "0a28fcae3b408197")]
-        [InlineData(CompressionAlgorithm.ZStd, CompressionType.Level0, 0x5778, "5cb9b63eb9a4c344", "e2b8c5961872ad4c")]
-        public void NoCompression_Stream6MiB_Chunk1MiB(CompressionAlgorithm algorithm, CompressionType type, long compressedSize, string rawXxh64, string compXxH64)
-        {
-            int streamLen = 6 * 1024 * 1024; // Total bytes to process
-            int bufferSize = 1 * 1024 * 1024; // 1MiB block size
-
-            using (var data = new TestPseudoTextStream())
-            {
-                var x = TestNonCompressibleDataStream.Create(streamLen);
-
->>>>>>> 32905ee6
-                TestResults r = Utl.TestStreamBlocks(data, algorithm, type, streamLen, bufferSize, (int)compressedSize);
-
-                Trace.WriteLine($"[InlineData(CompressionAlgorithm.{algorithm}, CompressionType.{type}, 0x{r.CompressedBytes:x}, \"{r.InHash}\", \"{r.CompressedHash}\")]");
-                Assert.Equal(compressedSize, r.CompressedBytes); //test compressed data size matches expected
-<<<<<<< HEAD
-                Assert.Equal(compXxH64, r.CompressedHash); //test compressed data hash matches expected
-                //Assert.Equal(rawXxH64, r.InHash); //test raw data hash matches expected
-=======
-                Assert.Equal(rawXxh64, r.InHash); //test raw data hash matches expected
-                Assert.Equal(compXxH64, r.CompressedHash); //test compressed data hash matches expected
->>>>>>> 32905ee6
                 Assert.Equal(r.InHash, r.OutHash); //test IN and decompressed data hashes match
             }
         }
