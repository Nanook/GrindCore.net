name: Run Unit Tests

on:
  push:
    branches:
      - main
      - test/*
  pull_request:
    branches:
      - main
  workflow_dispatch:

jobs:
  build_all_platforms:
    runs-on: ubuntu-latest
    steps:
      - name: Checkout code
        uses: actions/checkout@v3

      - name: Setup .NET
        uses: actions/setup-dotnet@v3
        with:
          dotnet-version: '9.0'

      - name: Initial Tests
        run: |
          dotnet test tests/GrindCore.Tests/GrindCore.Tests.csproj -c Release -r linux-x64 -p:TargetFramework=net9.0 -p:TargetFrameworks=net9.0

      - name: Build project for all platforms
        run: |
          dotnet publish tests/GrindCore.Tests.Runtime/GrindCore.Tests.Runtime.csproj -c Release -r linux-arm64 -p:TargetFramework=net9.0 -p:TargetFrameworks=net9.0 -o output/linux-arm64 --self-contained false
          dotnet publish tests/GrindCore.Tests.Runtime/GrindCore.Tests.Runtime.csproj -c Release -r linux-arm -p:TargetFramework=net9.0 -p:TargetFrameworks=net9.0 -o output/linux-arm --self-contained false
          dotnet publish tests/GrindCore.Tests.Runtime/GrindCore.Tests.Runtime.csproj -c Release -r linux-x64 -p:TargetFramework=net9.0 -p:TargetFrameworks=net9.0 -o output/linux-x64 --self-contained false
          dotnet publish tests/GrindCore.Tests.Runtime/GrindCore.Tests.Runtime.csproj -c Release -r osx-arm64 -p:TargetFramework=net9.0 -p:TargetFrameworks=net9.0 -o output/osx-arm64 --self-contained false
          dotnet publish tests/GrindCore.Tests.Runtime/GrindCore.Tests.Runtime.csproj -c Release -r osx-x64 -p:TargetFramework=net9.0 -p:TargetFrameworks=net9.0 -o output/osx-x64 --self-contained false
          dotnet publish tests/GrindCore.Tests.Runtime/GrindCore.Tests.Runtime.csproj -c Release -r win-arm64 -p:TargetFramework=net9.0 -p:TargetFrameworks=net9.0 -o output/win-arm64 --self-contained false
          dotnet publish tests/GrindCore.Tests.Runtime/GrindCore.Tests.Runtime.csproj -c Release -r win-x64 -p:TargetFramework=net9.0 -p:TargetFrameworks=net9.0 -o output/win-x64 --self-contained false
          dotnet publish tests/GrindCore.Tests.Runtime/GrindCore.Tests.Runtime.csproj -c Release -r win-x86 -p:TargetFramework=net9.0 -p:TargetFrameworks=net9.0 -o output/win-x86 --self-contained false

      - name: Upload Linux ARM64 build
        uses: actions/upload-artifact@v4
        with:
          name: linux-arm64-build
          path: output/linux-arm64/

      - name: Upload Linux ARM build
        uses: actions/upload-artifact@v4
        with:
          name: linux-arm-build
          path: output/linux-arm/

      - name: Upload Linux x64 build
        uses: actions/upload-artifact@v4
        with:
          name: linux-x64-build
          path: output/linux-x64/

      - name: Upload OSX ARM64 build
        uses: actions/upload-artifact@v4
        with:
          name: osx-arm64-build
          path: output/osx-arm64/

      - name: Upload OSX x64 build
        uses: actions/upload-artifact@v4
        with:
          name: osx-x64-build
          path: output/osx-x64/

      - name: Upload Windows arm64 build
        uses: actions/upload-artifact@v4
        with:
          name: win-arm64-build
          path: output/win-arm64/

      - name: Upload Windows x64 build
        uses: actions/upload-artifact@v4
        with:
          name: win-x64-build
          path: output/win-x64/

      - name: Upload Windows x86 build
        uses: actions/upload-artifact@v4
        with:
          name: win-x86-build
          path: output/win-x86/

  test_linux_arm64:
    needs: build_all_platforms
    runs-on: ubuntu-24.04-arm
    steps:
      - name: Checkout code
        uses: actions/checkout@v3

      - name: Download Linux ARM64 build
        uses: actions/download-artifact@v4
        with:
          name: linux-arm64-build
          path: output/linux-arm64/

      - name: Build and run tests for Linux arm64
        run: |
<<<<<<< HEAD
=======
          wget https://builds.dotnet.microsoft.com/dotnet/Runtime/9.0.2/dotnet-runtime-9.0.2-linux-arm64.tar.gz
          sudo mkdir -p /usr/local/share/dotnet-arm64
          sudo tar -xvf dotnet-runtime-9.0.2-linux-arm64.tar.gz -C /usr/local/share/dotnet-arm64
          export DOTNET_ROOT=/usr/local/share/dotnet-arm64
          export PATH=$DOTNET_ROOT:$PATH
>>>>>>> 2dc55f03
          cd output/linux-arm64/
          cp runtimes/linux-arm64/native/* .
          rm -rf runtimes
          chmod 755 GrindCore.Tests.Runtime
          ls -al
<<<<<<< HEAD
          docker run --rm --platform linux/arm64 -v "$(pwd):/app" mcr.microsoft.com/dotnet/sdk:9.0 bash -c "/app/GrindCore.Tests.Runtime"
=======
          ./GrindCore.Tests.Runtime
        shell: bash
>>>>>>> 2dc55f03

  test_linux_arm:
    needs: build_all_platforms
    runs-on: ubuntu-24.04-arm
    steps:
      - name: Checkout code
        uses: actions/checkout@v3

      - name: Download Linux ARM build
        uses: actions/download-artifact@v4
        with:
          name: linux-arm-build
          path: output/linux-arm/

      - name: Install QEMU and binfmt
        run: |
          sudo apt-get update
          sudo add-apt-repository universe
          sudo dpkg --add-architecture armhf
          sudo apt-get update
          sudo apt-get install qemu-system qemu-user-static binfmt-support libc6:armhf libstdc++6:armhf libicu-dev:armhf
          sudo update-binfmts --install qemu-arm /usr/bin/qemu-arm-static --magic '\x7fELF\x02\x01\x01\x61\x00\x00\x00\x00\x00\x00\x00\x02\x00\x28\x00'

      - name: Build and run tests for Linux ARM
        run: |
<<<<<<< HEAD
=======
          wget https://builds.dotnet.microsoft.com/dotnet/Runtime/9.0.2/dotnet-runtime-9.0.2-linux-arm.tar.gz
          sudo mkdir -p /usr/local/share/dotnet-arm32
          sudo tar -xvf dotnet-runtime-9.0.2-linux-arm.tar.gz -C /usr/local/share/dotnet-arm32
          export DOTNET_ROOT=/usr/local/share/dotnet-arm32
          export PATH=$DOTNET_ROOT:$PATH
>>>>>>> 2dc55f03
          cd output/linux-arm/
          cp runtimes/linux-arm/native/* .
          rm -rf runtimes
          chmod 755 GrindCore.Tests.Runtime
          ls -al
<<<<<<< HEAD
          docker run --rm --platform linux/arm/v7 -v "$(pwd):/app" mcr.microsoft.com/dotnet/sdk:9.0 bash -c "/app/GrindCore.Tests.Runtime"
=======
          qemu-arm-static ./GrindCore.Tests.Runtime
>>>>>>> 2dc55f03

  test_linux_x64:
    needs: build_all_platforms
    runs-on: ubuntu-latest
    steps:
      - name: Setup .NET
        uses: actions/setup-dotnet@v3
        with:
          dotnet-version: '9.0'
          
      - name: Download Linux x64 build
        uses: actions/download-artifact@v4
        with:
          name: linux-x64-build
          path: output/linux-x64/

      - name: Build and run tests for Linux x64
        run: |
          cd output/linux-x64/
          cp runtimes/linux-x64/native/* .
          rm -rf runtimes
          chmod 755 GrindCore.Tests.Runtime
          ls -al
          ./GrindCore.Tests.Runtime
        shell: bash

  test_osx_arm64:
    needs: build_all_platforms
    runs-on: macos-latest
    steps:
      - name: Setup .NET
        uses: actions/setup-dotnet@v3
        with:
          dotnet-version: '9.0'
          
      - name: Download OSX ARM64 build
        uses: actions/download-artifact@v4
        with:
          name: osx-arm64-build
          path: output/osx-arm64/

      - name: Build and run tests for OSX ARM64
        run: |
          cd output/osx-arm64/
          cp runtimes/osx-arm64/native/* .
          rm -rf runtimes
          chmod 755 GrindCore.Tests.Runtime
          ls -al
          ./GrindCore.Tests.Runtime
        shell: bash

  test_osx_x64:
    needs: build_all_platforms
    runs-on: macos-latest
    steps:
      - name: Install .NET x64 Runtime
        run: |
          wget https://download.visualstudio.microsoft.com/download/pr/1fec6f64-0d7f-4b39-acd1-e9e2701a6b1d/b7b6246d0c20cfe703c6c88ffdbb081e/dotnet-sdk-9.0.101-osx-x64.pkg -O dotnet-sdk-9.0.101-osx-x64.pkg
          sudo installer -pkg dotnet-sdk-9.0.101-osx-x64.pkg -target /
          export DOTNET_ROOT="/usr/local/share/dotnet/x64"
          export PATH="$DOTNET_ROOT:$PATH"
          echo "DOTNET_ROOT=/usr/local/share/dotnet/x64" >> $GITHUB_ENV
          echo "PATH=/usr/local/share/dotnet/x64:$PATH" >> $GITHUB_ENV

      - name: Download OSX x64 build
        uses: actions/download-artifact@v4
        with:
          name: osx-x64-build
          path: output/osx-x64/

      - name: Build and run tests for OSX x64
        run: |
          cd output/osx-x64/
          cp runtimes/osx-x64/native/* .
          rm -rf runtimes
          chmod 755 GrindCore.Tests.Runtime
          ls -al
          ./GrindCore.Tests.Runtime
        shell: bash

<<<<<<< HEAD
  # !! No arm based docker image to test with
  # test_win_arm64:
  #   needs: build_all_platforms
  #   runs-on: windows-2025
  #   steps:
  #     - name: Download Windows ARM64 build
  #       uses: actions/download-artifact@v4
  #       with:
  #         name: win-arm64-build
  #         path: output/win-arm64/
  
  #     - name: Build and run tests for Windows ARM64
  #       run: |
  #         Set-Location -Path output/win-arm64/
  #         Copy-Item -Path runtimes/win-arm64/native/* -Destination . -Recurse
  #         Remove-Item -Path runtimes -Recurse -Force
  #         Get-ChildItem
  #         docker run --rm --platform windows/arm64 -v "${PWD}/output/win-arm64:/app" mcr.microsoft.com/dotnet/sdk:9.0 pwsh -c "/app/GrindCore.Tests.Runtime.exe"
  #       shell: pwsh

=======
>>>>>>> 2dc55f03
  test_win_x64:
    needs: build_all_platforms
    runs-on: windows-latest
    steps:
      - name: Download Windows x64 build
        uses: actions/download-artifact@v4
        with:
          name: win-x64-build
          path: output/win-x64/

      - name: Build and run tests for Windows x64
        run: |
          Set-Location -Path output/win-x64/
          Copy-Item -Path runtimes/win-x64/native/* -Destination . -Recurse
          Remove-Item -Path runtimes -Recurse -Force
          Get-ChildItem
          .\GrindCore.Tests.Runtime.exe
        shell: pwsh

  test_win_x86:
    needs: build_all_platforms
    runs-on: windows-latest
    steps:
      - name: Download Windows x86 build
        uses: actions/download-artifact@v4
        with:
          name: win-x86-build
          path: output/win-x86/

      - name: Build and run tests for Windows x86
        run: |
          Set-Location -Path output/win-x86/
          Copy-Item -Path runtimes/win-x86/native/* -Destination . -Recurse
          Remove-Item -Path runtimes -Recurse -Force
          Get-ChildItem
          .\GrindCore.Tests.Runtime.exe
        shell: pwsh

<|MERGE_RESOLUTION|>--- conflicted
+++ resolved
@@ -1,305 +1,268 @@
-name: Run Unit Tests
-
-on:
-  push:
-    branches:
-      - main
-      - test/*
-  pull_request:
-    branches:
-      - main
-  workflow_dispatch:
-
-jobs:
-  build_all_platforms:
-    runs-on: ubuntu-latest
-    steps:
-      - name: Checkout code
-        uses: actions/checkout@v3
-
-      - name: Setup .NET
-        uses: actions/setup-dotnet@v3
-        with:
-          dotnet-version: '9.0'
-
-      - name: Initial Tests
-        run: |
-          dotnet test tests/GrindCore.Tests/GrindCore.Tests.csproj -c Release -r linux-x64 -p:TargetFramework=net9.0 -p:TargetFrameworks=net9.0
-
-      - name: Build project for all platforms
-        run: |
-          dotnet publish tests/GrindCore.Tests.Runtime/GrindCore.Tests.Runtime.csproj -c Release -r linux-arm64 -p:TargetFramework=net9.0 -p:TargetFrameworks=net9.0 -o output/linux-arm64 --self-contained false
-          dotnet publish tests/GrindCore.Tests.Runtime/GrindCore.Tests.Runtime.csproj -c Release -r linux-arm -p:TargetFramework=net9.0 -p:TargetFrameworks=net9.0 -o output/linux-arm --self-contained false
-          dotnet publish tests/GrindCore.Tests.Runtime/GrindCore.Tests.Runtime.csproj -c Release -r linux-x64 -p:TargetFramework=net9.0 -p:TargetFrameworks=net9.0 -o output/linux-x64 --self-contained false
-          dotnet publish tests/GrindCore.Tests.Runtime/GrindCore.Tests.Runtime.csproj -c Release -r osx-arm64 -p:TargetFramework=net9.0 -p:TargetFrameworks=net9.0 -o output/osx-arm64 --self-contained false
-          dotnet publish tests/GrindCore.Tests.Runtime/GrindCore.Tests.Runtime.csproj -c Release -r osx-x64 -p:TargetFramework=net9.0 -p:TargetFrameworks=net9.0 -o output/osx-x64 --self-contained false
-          dotnet publish tests/GrindCore.Tests.Runtime/GrindCore.Tests.Runtime.csproj -c Release -r win-arm64 -p:TargetFramework=net9.0 -p:TargetFrameworks=net9.0 -o output/win-arm64 --self-contained false
-          dotnet publish tests/GrindCore.Tests.Runtime/GrindCore.Tests.Runtime.csproj -c Release -r win-x64 -p:TargetFramework=net9.0 -p:TargetFrameworks=net9.0 -o output/win-x64 --self-contained false
-          dotnet publish tests/GrindCore.Tests.Runtime/GrindCore.Tests.Runtime.csproj -c Release -r win-x86 -p:TargetFramework=net9.0 -p:TargetFrameworks=net9.0 -o output/win-x86 --self-contained false
-
-      - name: Upload Linux ARM64 build
-        uses: actions/upload-artifact@v4
-        with:
-          name: linux-arm64-build
-          path: output/linux-arm64/
-
-      - name: Upload Linux ARM build
-        uses: actions/upload-artifact@v4
-        with:
-          name: linux-arm-build
-          path: output/linux-arm/
-
-      - name: Upload Linux x64 build
-        uses: actions/upload-artifact@v4
-        with:
-          name: linux-x64-build
-          path: output/linux-x64/
-
-      - name: Upload OSX ARM64 build
-        uses: actions/upload-artifact@v4
-        with:
-          name: osx-arm64-build
-          path: output/osx-arm64/
-
-      - name: Upload OSX x64 build
-        uses: actions/upload-artifact@v4
-        with:
-          name: osx-x64-build
-          path: output/osx-x64/
-
-      - name: Upload Windows arm64 build
-        uses: actions/upload-artifact@v4
-        with:
-          name: win-arm64-build
-          path: output/win-arm64/
-
-      - name: Upload Windows x64 build
-        uses: actions/upload-artifact@v4
-        with:
-          name: win-x64-build
-          path: output/win-x64/
-
-      - name: Upload Windows x86 build
-        uses: actions/upload-artifact@v4
-        with:
-          name: win-x86-build
-          path: output/win-x86/
-
-  test_linux_arm64:
-    needs: build_all_platforms
-    runs-on: ubuntu-24.04-arm
-    steps:
-      - name: Checkout code
-        uses: actions/checkout@v3
-
-      - name: Download Linux ARM64 build
-        uses: actions/download-artifact@v4
-        with:
-          name: linux-arm64-build
-          path: output/linux-arm64/
-
-      - name: Build and run tests for Linux arm64
-        run: |
-<<<<<<< HEAD
-=======
-          wget https://builds.dotnet.microsoft.com/dotnet/Runtime/9.0.2/dotnet-runtime-9.0.2-linux-arm64.tar.gz
-          sudo mkdir -p /usr/local/share/dotnet-arm64
-          sudo tar -xvf dotnet-runtime-9.0.2-linux-arm64.tar.gz -C /usr/local/share/dotnet-arm64
-          export DOTNET_ROOT=/usr/local/share/dotnet-arm64
-          export PATH=$DOTNET_ROOT:$PATH
->>>>>>> 2dc55f03
-          cd output/linux-arm64/
-          cp runtimes/linux-arm64/native/* .
-          rm -rf runtimes
-          chmod 755 GrindCore.Tests.Runtime
-          ls -al
-<<<<<<< HEAD
-          docker run --rm --platform linux/arm64 -v "$(pwd):/app" mcr.microsoft.com/dotnet/sdk:9.0 bash -c "/app/GrindCore.Tests.Runtime"
-=======
-          ./GrindCore.Tests.Runtime
-        shell: bash
->>>>>>> 2dc55f03
-
-  test_linux_arm:
-    needs: build_all_platforms
-    runs-on: ubuntu-24.04-arm
-    steps:
-      - name: Checkout code
-        uses: actions/checkout@v3
-
-      - name: Download Linux ARM build
-        uses: actions/download-artifact@v4
-        with:
-          name: linux-arm-build
-          path: output/linux-arm/
-
-      - name: Install QEMU and binfmt
-        run: |
-          sudo apt-get update
-          sudo add-apt-repository universe
-          sudo dpkg --add-architecture armhf
-          sudo apt-get update
-          sudo apt-get install qemu-system qemu-user-static binfmt-support libc6:armhf libstdc++6:armhf libicu-dev:armhf
-          sudo update-binfmts --install qemu-arm /usr/bin/qemu-arm-static --magic '\x7fELF\x02\x01\x01\x61\x00\x00\x00\x00\x00\x00\x00\x02\x00\x28\x00'
-
-      - name: Build and run tests for Linux ARM
-        run: |
-<<<<<<< HEAD
-=======
-          wget https://builds.dotnet.microsoft.com/dotnet/Runtime/9.0.2/dotnet-runtime-9.0.2-linux-arm.tar.gz
-          sudo mkdir -p /usr/local/share/dotnet-arm32
-          sudo tar -xvf dotnet-runtime-9.0.2-linux-arm.tar.gz -C /usr/local/share/dotnet-arm32
-          export DOTNET_ROOT=/usr/local/share/dotnet-arm32
-          export PATH=$DOTNET_ROOT:$PATH
->>>>>>> 2dc55f03
-          cd output/linux-arm/
-          cp runtimes/linux-arm/native/* .
-          rm -rf runtimes
-          chmod 755 GrindCore.Tests.Runtime
-          ls -al
-<<<<<<< HEAD
-          docker run --rm --platform linux/arm/v7 -v "$(pwd):/app" mcr.microsoft.com/dotnet/sdk:9.0 bash -c "/app/GrindCore.Tests.Runtime"
-=======
-          qemu-arm-static ./GrindCore.Tests.Runtime
->>>>>>> 2dc55f03
-
-  test_linux_x64:
-    needs: build_all_platforms
-    runs-on: ubuntu-latest
-    steps:
-      - name: Setup .NET
-        uses: actions/setup-dotnet@v3
-        with:
-          dotnet-version: '9.0'
-          
-      - name: Download Linux x64 build
-        uses: actions/download-artifact@v4
-        with:
-          name: linux-x64-build
-          path: output/linux-x64/
-
-      - name: Build and run tests for Linux x64
-        run: |
-          cd output/linux-x64/
-          cp runtimes/linux-x64/native/* .
-          rm -rf runtimes
-          chmod 755 GrindCore.Tests.Runtime
-          ls -al
-          ./GrindCore.Tests.Runtime
-        shell: bash
-
-  test_osx_arm64:
-    needs: build_all_platforms
-    runs-on: macos-latest
-    steps:
-      - name: Setup .NET
-        uses: actions/setup-dotnet@v3
-        with:
-          dotnet-version: '9.0'
-          
-      - name: Download OSX ARM64 build
-        uses: actions/download-artifact@v4
-        with:
-          name: osx-arm64-build
-          path: output/osx-arm64/
-
-      - name: Build and run tests for OSX ARM64
-        run: |
-          cd output/osx-arm64/
-          cp runtimes/osx-arm64/native/* .
-          rm -rf runtimes
-          chmod 755 GrindCore.Tests.Runtime
-          ls -al
-          ./GrindCore.Tests.Runtime
-        shell: bash
-
-  test_osx_x64:
-    needs: build_all_platforms
-    runs-on: macos-latest
-    steps:
-      - name: Install .NET x64 Runtime
-        run: |
-          wget https://download.visualstudio.microsoft.com/download/pr/1fec6f64-0d7f-4b39-acd1-e9e2701a6b1d/b7b6246d0c20cfe703c6c88ffdbb081e/dotnet-sdk-9.0.101-osx-x64.pkg -O dotnet-sdk-9.0.101-osx-x64.pkg
-          sudo installer -pkg dotnet-sdk-9.0.101-osx-x64.pkg -target /
-          export DOTNET_ROOT="/usr/local/share/dotnet/x64"
-          export PATH="$DOTNET_ROOT:$PATH"
-          echo "DOTNET_ROOT=/usr/local/share/dotnet/x64" >> $GITHUB_ENV
-          echo "PATH=/usr/local/share/dotnet/x64:$PATH" >> $GITHUB_ENV
-
-      - name: Download OSX x64 build
-        uses: actions/download-artifact@v4
-        with:
-          name: osx-x64-build
-          path: output/osx-x64/
-
-      - name: Build and run tests for OSX x64
-        run: |
-          cd output/osx-x64/
-          cp runtimes/osx-x64/native/* .
-          rm -rf runtimes
-          chmod 755 GrindCore.Tests.Runtime
-          ls -al
-          ./GrindCore.Tests.Runtime
-        shell: bash
-
-<<<<<<< HEAD
-  # !! No arm based docker image to test with
-  # test_win_arm64:
-  #   needs: build_all_platforms
-  #   runs-on: windows-2025
-  #   steps:
-  #     - name: Download Windows ARM64 build
-  #       uses: actions/download-artifact@v4
-  #       with:
-  #         name: win-arm64-build
-  #         path: output/win-arm64/
-  
-  #     - name: Build and run tests for Windows ARM64
-  #       run: |
-  #         Set-Location -Path output/win-arm64/
-  #         Copy-Item -Path runtimes/win-arm64/native/* -Destination . -Recurse
-  #         Remove-Item -Path runtimes -Recurse -Force
-  #         Get-ChildItem
-  #         docker run --rm --platform windows/arm64 -v "${PWD}/output/win-arm64:/app" mcr.microsoft.com/dotnet/sdk:9.0 pwsh -c "/app/GrindCore.Tests.Runtime.exe"
-  #       shell: pwsh
-
-=======
->>>>>>> 2dc55f03
-  test_win_x64:
-    needs: build_all_platforms
-    runs-on: windows-latest
-    steps:
-      - name: Download Windows x64 build
-        uses: actions/download-artifact@v4
-        with:
-          name: win-x64-build
-          path: output/win-x64/
-
-      - name: Build and run tests for Windows x64
-        run: |
-          Set-Location -Path output/win-x64/
-          Copy-Item -Path runtimes/win-x64/native/* -Destination . -Recurse
-          Remove-Item -Path runtimes -Recurse -Force
-          Get-ChildItem
-          .\GrindCore.Tests.Runtime.exe
-        shell: pwsh
-
-  test_win_x86:
-    needs: build_all_platforms
-    runs-on: windows-latest
-    steps:
-      - name: Download Windows x86 build
-        uses: actions/download-artifact@v4
-        with:
-          name: win-x86-build
-          path: output/win-x86/
-
-      - name: Build and run tests for Windows x86
-        run: |
-          Set-Location -Path output/win-x86/
-          Copy-Item -Path runtimes/win-x86/native/* -Destination . -Recurse
-          Remove-Item -Path runtimes -Recurse -Force
-          Get-ChildItem
-          .\GrindCore.Tests.Runtime.exe
-        shell: pwsh
-
+name: Run Unit Tests
+
+on:
+  push:
+    branches:
+      - main
+      - test/*
+  pull_request:
+    branches:
+      - main
+  workflow_dispatch:
+
+jobs:
+  build_all_platforms:
+    runs-on: ubuntu-latest
+    steps:
+      - name: Checkout code
+        uses: actions/checkout@v3
+
+      - name: Setup .NET
+        uses: actions/setup-dotnet@v3
+        with:
+          dotnet-version: '9.0'
+
+      - name: Initial Tests
+        run: |
+          dotnet test tests/GrindCore.Tests/GrindCore.Tests.csproj -c Release -r linux-x64 -p:TargetFramework=net9.0 -p:TargetFrameworks=net9.0
+
+      - name: Build project for all platforms
+        run: |
+          dotnet publish tests/GrindCore.Tests.Runtime/GrindCore.Tests.Runtime.csproj -c Release -r linux-arm64 -p:TargetFramework=net9.0 -p:TargetFrameworks=net9.0 -o output/linux-arm64 --self-contained false
+          dotnet publish tests/GrindCore.Tests.Runtime/GrindCore.Tests.Runtime.csproj -c Release -r linux-arm -p:TargetFramework=net9.0 -p:TargetFrameworks=net9.0 -o output/linux-arm --self-contained false
+          dotnet publish tests/GrindCore.Tests.Runtime/GrindCore.Tests.Runtime.csproj -c Release -r linux-x64 -p:TargetFramework=net9.0 -p:TargetFrameworks=net9.0 -o output/linux-x64 --self-contained false
+          dotnet publish tests/GrindCore.Tests.Runtime/GrindCore.Tests.Runtime.csproj -c Release -r osx-arm64 -p:TargetFramework=net9.0 -p:TargetFrameworks=net9.0 -o output/osx-arm64 --self-contained false
+          dotnet publish tests/GrindCore.Tests.Runtime/GrindCore.Tests.Runtime.csproj -c Release -r osx-x64 -p:TargetFramework=net9.0 -p:TargetFrameworks=net9.0 -o output/osx-x64 --self-contained false
+          dotnet publish tests/GrindCore.Tests.Runtime/GrindCore.Tests.Runtime.csproj -c Release -r win-arm64 -p:TargetFramework=net9.0 -p:TargetFrameworks=net9.0 -o output/win-arm64 --self-contained false
+          dotnet publish tests/GrindCore.Tests.Runtime/GrindCore.Tests.Runtime.csproj -c Release -r win-x64 -p:TargetFramework=net9.0 -p:TargetFrameworks=net9.0 -o output/win-x64 --self-contained false
+          dotnet publish tests/GrindCore.Tests.Runtime/GrindCore.Tests.Runtime.csproj -c Release -r win-x86 -p:TargetFramework=net9.0 -p:TargetFrameworks=net9.0 -o output/win-x86 --self-contained false
+
+      - name: Upload Linux ARM64 build
+        uses: actions/upload-artifact@v4
+        with:
+          name: linux-arm64-build
+          path: output/linux-arm64/
+
+      - name: Upload Linux ARM build
+        uses: actions/upload-artifact@v4
+        with:
+          name: linux-arm-build
+          path: output/linux-arm/
+
+      - name: Upload Linux x64 build
+        uses: actions/upload-artifact@v4
+        with:
+          name: linux-x64-build
+          path: output/linux-x64/
+
+      - name: Upload OSX ARM64 build
+        uses: actions/upload-artifact@v4
+        with:
+          name: osx-arm64-build
+          path: output/osx-arm64/
+
+      - name: Upload OSX x64 build
+        uses: actions/upload-artifact@v4
+        with:
+          name: osx-x64-build
+          path: output/osx-x64/
+
+      - name: Upload Windows arm64 build
+        uses: actions/upload-artifact@v4
+        with:
+          name: win-arm64-build
+          path: output/win-arm64/
+
+      - name: Upload Windows x64 build
+        uses: actions/upload-artifact@v4
+        with:
+          name: win-x64-build
+          path: output/win-x64/
+
+      - name: Upload Windows x86 build
+        uses: actions/upload-artifact@v4
+        with:
+          name: win-x86-build
+          path: output/win-x86/
+
+  test_linux_arm64:
+    needs: build_all_platforms
+    runs-on: ubuntu-24.04-arm
+    steps:
+      - name: Checkout code
+        uses: actions/checkout@v3
+
+      - name: Download Linux ARM64 build
+        uses: actions/download-artifact@v4
+        with:
+          name: linux-arm64-build
+          path: output/linux-arm64/
+
+      - name: Build and run tests for Linux arm64
+        run: |
+          wget https://builds.dotnet.microsoft.com/dotnet/Runtime/9.0.2/dotnet-runtime-9.0.2-linux-arm64.tar.gz
+          sudo mkdir -p /usr/local/share/dotnet-arm64
+          sudo tar -xvf dotnet-runtime-9.0.2-linux-arm64.tar.gz -C /usr/local/share/dotnet-arm64
+          export DOTNET_ROOT=/usr/local/share/dotnet-arm64
+          export PATH=$DOTNET_ROOT:$PATH
+          cd output/linux-arm64/
+          cp runtimes/linux-arm64/native/* .
+          rm -rf runtimes
+          chmod 755 GrindCore.Tests.Runtime
+          ls -al
+          ./GrindCore.Tests.Runtime
+        shell: bash
+
+  test_linux_arm:
+    needs: build_all_platforms
+    runs-on: ubuntu-24.04-arm
+    steps:
+      - name: Checkout code
+        uses: actions/checkout@v3
+
+      - name: Download Linux ARM build
+        uses: actions/download-artifact@v4
+        with:
+          name: linux-arm-build
+          path: output/linux-arm/
+
+      - name: Install QEMU and binfmt
+        run: |
+          sudo apt-get update
+          sudo add-apt-repository universe
+          sudo dpkg --add-architecture armhf
+          sudo apt-get update
+          sudo apt-get install qemu-system qemu-user-static binfmt-support libc6:armhf libstdc++6:armhf libicu-dev:armhf
+          sudo update-binfmts --install qemu-arm /usr/bin/qemu-arm-static --magic '\x7fELF\x02\x01\x01\x61\x00\x00\x00\x00\x00\x00\x00\x02\x00\x28\x00'
+
+      - name: Build and run tests for Linux ARM
+        run: |
+          wget https://builds.dotnet.microsoft.com/dotnet/Runtime/9.0.2/dotnet-runtime-9.0.2-linux-arm.tar.gz
+          sudo mkdir -p /usr/local/share/dotnet-arm32
+          sudo tar -xvf dotnet-runtime-9.0.2-linux-arm.tar.gz -C /usr/local/share/dotnet-arm32
+          export DOTNET_ROOT=/usr/local/share/dotnet-arm32
+          export PATH=$DOTNET_ROOT:$PATH
+          cd output/linux-arm/
+          cp runtimes/linux-arm/native/* .
+          rm -rf runtimes
+          chmod 755 GrindCore.Tests.Runtime
+          ls -al
+          qemu-arm-static ./GrindCore.Tests.Runtime
+
+  test_linux_x64:
+    needs: build_all_platforms
+    runs-on: ubuntu-latest
+    steps:
+      - name: Setup .NET
+        uses: actions/setup-dotnet@v3
+        with:
+          dotnet-version: '9.0'
+          
+      - name: Download Linux x64 build
+        uses: actions/download-artifact@v4
+        with:
+          name: linux-x64-build
+          path: output/linux-x64/
+
+      - name: Build and run tests for Linux x64
+        run: |
+          cd output/linux-x64/
+          cp runtimes/linux-x64/native/* .
+          rm -rf runtimes
+          chmod 755 GrindCore.Tests.Runtime
+          ls -al
+          ./GrindCore.Tests.Runtime
+        shell: bash
+
+  test_osx_arm64:
+    needs: build_all_platforms
+    runs-on: macos-latest
+    steps:
+      - name: Setup .NET
+        uses: actions/setup-dotnet@v3
+        with:
+          dotnet-version: '9.0'
+          
+      - name: Download OSX ARM64 build
+        uses: actions/download-artifact@v4
+        with:
+          name: osx-arm64-build
+          path: output/osx-arm64/
+
+      - name: Build and run tests for OSX ARM64
+        run: |
+          cd output/osx-arm64/
+          cp runtimes/osx-arm64/native/* .
+          rm -rf runtimes
+          chmod 755 GrindCore.Tests.Runtime
+          ls -al
+          ./GrindCore.Tests.Runtime
+        shell: bash
+
+  test_osx_x64:
+    needs: build_all_platforms
+    runs-on: macos-latest
+    steps:
+      - name: Install .NET x64 Runtime
+        run: |
+          wget https://download.visualstudio.microsoft.com/download/pr/1fec6f64-0d7f-4b39-acd1-e9e2701a6b1d/b7b6246d0c20cfe703c6c88ffdbb081e/dotnet-sdk-9.0.101-osx-x64.pkg -O dotnet-sdk-9.0.101-osx-x64.pkg
+          sudo installer -pkg dotnet-sdk-9.0.101-osx-x64.pkg -target /
+          export DOTNET_ROOT="/usr/local/share/dotnet/x64"
+          export PATH="$DOTNET_ROOT:$PATH"
+          echo "DOTNET_ROOT=/usr/local/share/dotnet/x64" >> $GITHUB_ENV
+          echo "PATH=/usr/local/share/dotnet/x64:$PATH" >> $GITHUB_ENV
+
+      - name: Download OSX x64 build
+        uses: actions/download-artifact@v4
+        with:
+          name: osx-x64-build
+          path: output/osx-x64/
+
+      - name: Build and run tests for OSX x64
+        run: |
+          cd output/osx-x64/
+          cp runtimes/osx-x64/native/* .
+          rm -rf runtimes
+          chmod 755 GrindCore.Tests.Runtime
+          ls -al
+          ./GrindCore.Tests.Runtime
+        shell: bash
+
+  test_win_x64:
+    needs: build_all_platforms
+    runs-on: windows-latest
+    steps:
+      - name: Download Windows x64 build
+        uses: actions/download-artifact@v4
+        with:
+          name: win-x64-build
+          path: output/win-x64/
+
+      - name: Build and run tests for Windows x64
+        run: |
+          Set-Location -Path output/win-x64/
+          Copy-Item -Path runtimes/win-x64/native/* -Destination . -Recurse
+          Remove-Item -Path runtimes -Recurse -Force
+          Get-ChildItem
+          .\GrindCore.Tests.Runtime.exe
+        shell: pwsh
+
+  test_win_x86:
+    needs: build_all_platforms
+    runs-on: windows-latest
+    steps:
+      - name: Download Windows x86 build
+        uses: actions/download-artifact@v4
+        with:
+          name: win-x86-build
+          path: output/win-x86/
+
+      - name: Build and run tests for Windows x86
+        run: |
+          Set-Location -Path output/win-x86/
+          Copy-Item -Path runtimes/win-x86/native/* -Destination . -Recurse
+          Remove-Item -Path runtimes -Recurse -Force
+          Get-ChildItem
+          .\GrindCore.Tests.Runtime.exe
+        shell: pwsh
+